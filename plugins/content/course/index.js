// LICENCE https://github.com/adaptlearning/adapt_authoring/blob/master/LICENSE
/**
 * Course Content plugin type
 */

var contentmanager = require('../../../lib/contentmanager'),
    tenantmanager = require('../../../lib/tenantmanager'),
    ContentPlugin = contentmanager.ContentPlugin,
    ContentPermissionError = contentmanager.errors.ContentPermissionError,
    configuration = require('../../../lib/configuration'),
    permissions = require('../../../lib/permissions'),
    usermanager = require('../../../lib/usermanager'),
    util = require('util'),
    path = require('path'),
    async = require('async'),
    origin = require('../../../'),
    rest = require('../../../lib/rest'),
    _ = require('underscore'),
    logger = require('../../../lib/logger'),
    database = require('../../../lib/database'),
    helpers = require('../../../lib/helpers'),
    usermanager = require('../../../lib/usermanager');


function CourseContent () {
}

util.inherits(CourseContent, ContentPlugin);

var DASHBOARD_COURSE_FIELDS = [
    '_id', '_tenantId', '_type', '_isShared', 'title', 'heroImage',
    'updatedAt', 'updatedBy', 'createdAt', 'createdBy', 'tags'
];

function doQuery(req, res, andOptions, next) {
  if(!next) {
    next = andOptions;
    andOptions = [];
  }
  var options = _.keys(req.body).length ? req.body : req.query;
  var search = options.search || {};
  var self = this;
  var orList = [];
  var andList = [];
  // convert searches to regex
  async.each(Object.keys(search), function (key, nextKey) {
    var exp = {};
    // convert strings to regex for likey goodness
    if ('string' === typeof search[key]) {
      exp[key] = new RegExp(search[key], 'i');
      orList.push(exp);
    } else {
      exp[key] = search[key];
      andList.push(exp);
    }
    nextKey();
  }, function () {
    var query = {};

    if (orList.length) query.$or = orList;
    if(andList.length || andOptions.length) query.$and = andList.concat(andOptions);

    options.jsonOnly = true;
    options.fields = DASHBOARD_COURSE_FIELDS.join(' ');

    new CourseContent().retrieve(query, options, function (err, results) {
      if (err) {
        return res.status(500).json(err);
      }
      return res.status(200).json(results);
    });
  });
}
/**
 * essential setup
 *
 * @api private
 */
function initialize () {
  var self = this;
  var app = origin();

  permissions.ignoreRoute(/^\/api\/all\/course/);

  app.once('serverStarted', function (server) {
    rest.get('/all/course', function(req, res, next) {
      console.log(usermanager.getCurrentUser()._id, 'delete', permissions.buildResourceString('*', '/*'));
      permissions.hasPermission(usermanager.getCurrentUser()._id, 'delete', permissions.buildResourceString('*', '/*'), function(error, hasPermission) {
        console.log(error, hasPermission);
        if(error) return next(error);
        if(!hasPermission) return res.status(403).end();
        doQuery(req, res, next);
      });
    });
    // force search to use only courses created by current user
    rest.get('/my/course', function (req, res, next) {
      doQuery(req, res, [{ createdBy: usermanager.getCurrentUser()._id }], next);
    });
    // Only return courses which have been shared
    rest.get('/shared/course', function (req, res, next) {
      doQuery(req, res, [{ _isShared: true }], next);
    });

    /**
     * API Endpoint to duplicate a course
     *
     * @fires ~courseDuplicated
     */
    // add course duplicate route - @TODO - Restrict access to this!
    rest.get('/duplicatecourse/:id', function (req, res, next) {
      duplicate({_id: req.params.id}, function (error, newCourse) {
        if (error) {
          res.statusCode = 400;
          return res.json({success: false, message: error.message});
        }
        /**
         * @event courseDuplicated
         * @type object
         */
        app.emit('courseDuplicated', newCourse);
        res.statusCode = 200;
        return res.json({success: true, newCourseId: newCourse._id});
      });
    });
  });

  app.contentmanager.addContentHook('update', 'course', {when:'pre'}, function (data, next) {
    if (data[1].hasOwnProperty('themeSettings') || data[1].hasOwnProperty('customStyle')) {
      var tenantId = usermanager.getCurrentUser().tenant._id;

      app.emit('rebuildCourse', tenantId, data[0]._id);
    }

    next(null, data);
  });

  ['component'].forEach(function (contentType) {
    app.contentmanager.addContentHook('create', contentType, {when: 'pre'}, function(contentType, data, next) {
      var user = usermanager.getCurrentUser();

      database.getDatabase(function (err, db) {
        if (err) {
            logger.log('error', err);
            return next(err)
        }

        var delta = data[0];

        db.retrieve('component', {_courseId: delta._courseId, _component: delta._component}, function(err, results) {
          if (results.length == 0) {
            // This is the first time this component has been added, so trigger a rebuild.
            if (user && user.tenant && user.tenant._id) {
              app.emit('rebuildCourse', user.tenant._id, delta._courseId);
            }
          }

          return next(null, data);
        });

      });
    }.bind(null, contentType));
  });

  ['component'].forEach(function (contentType) {
    app.contentmanager.addContentHook('destroy', contentType, {when: 'pre'}, function(contentType, data, next) {
      var user = usermanager.getCurrentUser();

      database.getDatabase(function (err, db) {
        if (err) {
            logger.log('error', err);
            return next(err)
        }

        db.retrieve('component', {_id: data[0]._id}, function(err, results) {
          if (err) {
            logger.log('error', err);
            return next(err);
          }

          if (results && results.length == 1) {
            var delta = results[0];

            db.retrieve('component', {_courseId: delta._courseId, _component: delta._component}, function(err, results) {
              if (results.length <= 1) {
                // This component is no longer used in this course, so trigger a rebuild.
                if (user && user.tenant && user.tenant._id) {
                  app.emit('rebuildCourse', user.tenant._id, delta._courseId.toString());
                }
              }

              return next(null, data);
            });
          } else {
            // In theory the next line should never run.
            return next(null, data);
          }
        });
      });
    }.bind(null, contentType));
  });

  // Content Hook for updatedAt and updatedBy:
  ['contentobject', 'article', 'block', 'component'].forEach(function (contentType) {
    app.contentmanager.addContentHook('update', contentType, {when:'post'}, function (contentType, data, next) {

      var userId = usermanager.getCurrentUser()._id;

      database.getDatabase(function (err, db) {
        if (err) {
            logger.log('error', err);
            return next(err)
        }

        // Defensive programming -- just in case
        if (data && data._courseId) {
          // If the _courseId is present, update the last updated date
          db.update('course', { _id: data._courseId }, { updatedAt: new Date(), updatedBy: userId }, function (err) {
            if (err) {
              logger.log('error', err);
              return next(err);
            }
            next(null, data);
          });
        } else {
          next(null, data);
        }

      });

    }.bind(null, contentType));

  });

}

/**
 * overrides base implementation of hasPermission
 *
 * @param {string} action
 * @param {object} contentItem
 * @param {callback} next (function (err, isAllowed))
 */
CourseContent.prototype.hasPermission = function (action, userId, tenantId, contentItem, next) {
  helpers.hasCoursePermission(action, userId, tenantId, contentItem, function(err, isAllowed) {
    if (err) {
      return next(err);
    }
<<<<<<< HEAD
    if (isAllowed || !contentItem.hasOwnProperty('_courseId')) { // no id === new course
      return next(null, true);
    }
    var resource = permissions.buildResourceString(tenantId, '/api/content/course/' + contentItem._courseId);
=======
    if (isAllowed) {
      return next(null, isAllowed);
    }
    var resource = permissions.buildResourceString(tenantId, `/api/content/course/${contentItem._courseId || '*'}`);
>>>>>>> 43c4aa39
    permissions.hasPermission(userId, action, resource, next);
  });
};

/**
 * implements ContentObject#getModelName
 *
 * @return {string}
 */
CourseContent.prototype.getModelName = function () {
  return 'course';
};

/**
 * implements ContentObject#getChildType
 *
 * @return {string}
 */
CourseContent.prototype.getChildType = function () {
  return ['contentobject', 'config'];
};

/**
 * Overrides base.create
 * @param {object} data
 * @param {callback} next
 */
CourseContent.prototype.create = function (data, next) {
  var self = this;
  var user = usermanager.getCurrentUser();
  var tenantId = user.tenant && user.tenant._id;

  ContentPlugin.prototype.create.call(self, data, function (err, doc) {
    if (err) {
      logger.log('error', err);
      return next(err);
    }

    // grant the creating user full editor permissions
    permissions.createPolicy(user._id, function (err, policy) {
      if (err) {
        logger.log('error', 'there was an error granting editing permissions', err);
      }

      var resource = permissions.buildResourceString(tenantId, '/api/content/course/' + doc._id);
      permissions.addStatement(policy, ['create', 'read', 'update', 'delete'], resource, 'allow', function (err) {
        if (err) {
          logger.log('error', 'there was an error granting editing permissions', err);
        }
        return next(null, doc);
      });
    });
  });
};

/**
 * Overrides base.destroy
 * @param {object} search
 * @param {callback} next
 */
CourseContent.prototype.destroy = function (search, force, next) {
  var self = this;
  var user = app.usermanager.getCurrentUser();
  var tenantId = user.tenant && user.tenant._id;
  // shuffle params
  if ('function' === typeof force) {
    next = force;
    force = false;
  }
  self.hasPermission('delete', user._id, tenantId, search, function (err, isAllowed) {
    if (!isAllowed && !force) {
      return next(new ContentPermissionError());
    }
    // to cascade deletes, we need the _id, which may not be in the search param
    self.retrieve(search, function (error, docs) {
      if (error) {
        return next(error);
      }
      if (!docs || !docs.length) {
        return next(null);
      }
      var resource = permissions.buildResourceString(tenantId, '/api/content/course/*');
      permissions.hasPermission(user._id, 'delete', resource, function(error, canDeleteAll) {
        // Final check before deletion
        if(!canDeleteAll && docs[0]._isShared && docs[0].createdBy != user._id) {
          return next(new ContentPermissionError());
        }
        // Courses use cascading delete
        async.eachSeries(docs, function(doc, cb) {
          self.destroyChildren(doc._id, '_courseId', cb);
        }, function (err) {
          ContentPlugin.prototype.destroy.call(self, search, true, next);
        });
      });
    });
  });
};

/**
 * Duplicate a course
 * @param {array} data
 * @param {callback} cb
 */
function duplicate (data, cb) {
  var self = this;
  var user = app.usermanager.getCurrentUser();

  if (!data) {
    return cb(null);
  }

  // Duplicate item
  CourseContent.prototype.retrieve({_id: data._id}, function (error, docs) {
    if (error) {
      return cb(error);
    }
    if (docs && docs.length) {
      var doc = docs[0].toObject();
      var oldCourseId = doc._id;

      delete doc._id;

      // As this is a new course, no preview is yet available
      doc._hasPreview = false;

      // New course name
      doc.title = 'Copy of ' + doc.title;

      // Set the current user's ID as the creator
      doc.createdBy = user._id;

      CourseContent.prototype.create(doc, function (error, newCourse) {
        if (error) {
          logger.log('error', error);
          return cb(error);
        }

        var newCourseId = newCourse._id;
        var parentIdMap = [];

        database.getDatabase(function (error, db) {
          if (error) {
            logger.log('error', error);
            return cb(error);
          }

          async.eachSeries(['contentobject', 'article', 'block', 'component', 'config'], function (contenttype, nextContentType) {
            db.retrieve(contenttype, {_courseId: oldCourseId}, function (error, items) {
              if (error) {
                logger.log('error', error);
                return nextContentType(error);
              }

              if (!parentIdMap.length) {
                parentIdMap[oldCourseId] = newCourseId;
              }

              if (contenttype == 'contentobject') {
                items = sortContentObjects(items);
              }

              async.eachSeries(items, function (item, next) {
                var contentData = item.toObject();
                var oldId = contentData._id;
                var oldParentId = contentData._parentId;

                delete contentData._id;
                contentData._courseId = newCourseId;
                contentData._parentId = parentIdMap[oldParentId];

                if(oldParentId && !contentData._parentId) {
                  logger.log('warn', `Cannot copy ${contenttype} '${oldId}', cannot find parent object with ID '${oldParentId}'`);
                  return next();
                }
                return db.create(contenttype, contentData, function (error, newContent) {
                  if (error) {
                    logger.log('error', error);
                    return next(error);
                  }
                  parentIdMap[oldId] = newContent._id;
                  next();
                });

              }, function (error) {
                if (error) {
                  logger.log('error', error);
                  return cb(error);
                }

                nextContentType(null);
              });
            });
          }, function (error) {
            if (error) {
              logger.log('error', error);
              cb(error, newCourse);
            } else {
              // Assuming there are no errors the assets must set the course assets
              db.retrieve('courseasset', {_courseId: oldCourseId}, function(error, items) {
                if (error) {
                  logger.log('error', error);
                  cb(error, newCourse);
                } else {
                  async.eachSeries(items, function(item, next) {
                    // For each course asset, before inserting the new document
                    // the _courseId, _contentTypeId and _contentTypeParentId must be changed
                    if (parentIdMap[item._contentTypeParentId]) {
                      var courseAsset = item.toObject();
                      delete courseAsset._id;

                      courseAsset._courseId = newCourseId;
                      courseAsset._contentTypeId = parentIdMap[item._contentTypeId];
                      courseAsset._contentTypeParentId = parentIdMap[item._contentTypeParentId];

                      return db.create('courseasset', courseAsset, function (error, newCourseAsset) {
                        if (error) {
                          logger.log('error', error);
                          return next(error);
                        } else {
                          next();
                        }
                      });
                    } else {
                      next();
                    }

                  }, function(error) {
                    if (error) {
                      logger.log('error', error);
                      cb(error);
                    } else {
                      cb(null, newCourse);
                    }
                  });
                }
              });
            }
          }); // end async.eachSeries()
        });
      });
    }
  });
};

/**
 * Sort contentObjects into correct creation order.
 * (Parent Menus must be created before child Menus/Pages)
 * @param {array} data
 * @param {callback} cb
 */
function sortContentObjects(data) {
  var flat = {},
      root = [],
      list = [],
      counter = 0;

  // Flatten the data
  for (var i = 0; i < data.length; i++) {
    var key = data[i].get('_id');

    flat[key] = {
      _id: data[i].get('_id'),
      _parentId: data[i].get('_parentId'),
      children: []
    };
  }

  // Populate any 'children' container arrays
  for (var i in flat) {
    var parentkey = flat[i]._parentId;

    if (flat[parentkey]) {
      flat[parentkey].children.push(flat[i]);
    }
  }

  // Find the root nodes (no parent found) and create the hierarchy tree from them
  for (var i in flat) {
    var parentkey = flat[i]._parentId;

    if (!flat[parentkey]) {
      root.push(flat[i]);
    }
  }

  for (var i in root) {
    appendToItems(list, root[i], counter);
  }

  for (var i = 0; i < data.length; i++) {
    data[i]._createOrder = list[data[i].get('_id')]._createOrder;
  }

  // Sort items according to creation order
  data.sort(function(a, b){
    return a._createOrder-b._createOrder;
  });

  return data;
};

/**
 * Recursive append item to list (and set creation order)
 * @param {array} list
 * @param {object} item
 * @param {int} counter
 */
function appendToItems (list, item, counter) {
  counter++;
  item._createOrder = counter;
  list[item._id] = item;

  if (item.children) {
    for (var i in item.children) {
      appendToItems(list, item.children[i], counter);
    }
  }
};

// setup course
initialize();

/**
 * Module exports
 *
 */

exports = module.exports = CourseContent;<|MERGE_RESOLUTION|>--- conflicted
+++ resolved
@@ -245,17 +245,10 @@
     if (err) {
       return next(err);
     }
-<<<<<<< HEAD
-    if (isAllowed || !contentItem.hasOwnProperty('_courseId')) { // no id === new course
+    if (isAllowed) {
       return next(null, true);
     }
-    var resource = permissions.buildResourceString(tenantId, '/api/content/course/' + contentItem._courseId);
-=======
-    if (isAllowed) {
-      return next(null, isAllowed);
-    }
     var resource = permissions.buildResourceString(tenantId, `/api/content/course/${contentItem._courseId || '*'}`);
->>>>>>> 43c4aa39
     permissions.hasPermission(userId, action, resource, next);
   });
 };
