// LICENCE https://github.com/adaptlearning/adapt_authoring/blob/master/LICENSE
define(function(require) {
  var Origin = require('core/origin');

  var CourseModel = require('core/models/courseModel');
  var EditorCourseEditView = require('./views/editorCourseEditView');
  var EditorCourseEditSidebarView = require('./views/editorCourseEditSidebarView');
  var CoreHelpers = require('core/helpers');
  var EditorHelpers = require('../global/helpers');

  Origin.on('router:project', function(route1, route2, route3, route4) {
    if(route1 === 'new') createNewCourse();
  });
  Origin.on('editor:course', renderCourseEdit);

  function renderCourseEdit() {
<<<<<<< HEAD
    (new CourseModel({ _id: Origin.location.route1 })).fetch({
      success: function(model) {
        // for the location module
        model.title = Origin.l10n.t('app.editorsettings');
        Helpers.setPageTitle(model);
        var form = Origin.scaffold.buildForm({ model: model });
        Origin.contentPane.setView(EditorCourseEditView, { model: model, form: form });
        Origin.sidebar.addView(new EditorCourseEditSidebarView({ form: form }).$el);
      }
=======
    var courseModel = new CourseModel({ _id: Origin.location.route1 });
    // FIXME need to fetch config to ensure scaffold has the latest extensions data
    CoreHelpers.multiModelFetch([ courseModel, Origin.editor.data.config ], function(data) {
      EditorHelpers.setPageTitle({ title: Origin.l10n.t('app.editorsettings') });
      var form = Origin.scaffold.buildForm({ model: courseModel });
      Origin.contentPane.setView(EditorCourseEditView, { model: courseModel, form: form });
      Origin.sidebar.addView(new EditorCourseEditSidebarView({ form: form }).$el);
>>>>>>> b92c928e
    });
  }

  function createNewCourse() {
    var model = new CourseModel({
      title: Origin.l10n.t('app.placeholdernewcourse'),
      displayTitle: Origin.l10n.t('app.placeholdernewcourse')
    });
<<<<<<< HEAD
    Origin.trigger('location:title:update', {
      breadcrumbs: ['dashboard'],
      title: Origin.l10n.t('app.editornew')
    });
=======
    EditorHelpers.setPageTitle({ title: Origin.l10n.t('app.editornew') });
>>>>>>> b92c928e
    var form = Origin.scaffold.buildForm({ model: model });
    Origin.contentPane.setView(EditorCourseEditView, { model: model, form: form });
    Origin.sidebar.addView(new EditorCourseEditSidebarView({ form: form }).$el);
  }
});<|MERGE_RESOLUTION|>--- conflicted
+++ resolved
@@ -14,25 +14,15 @@
   Origin.on('editor:course', renderCourseEdit);
 
   function renderCourseEdit() {
-<<<<<<< HEAD
-    (new CourseModel({ _id: Origin.location.route1 })).fetch({
-      success: function(model) {
-        // for the location module
-        model.title = Origin.l10n.t('app.editorsettings');
-        Helpers.setPageTitle(model);
-        var form = Origin.scaffold.buildForm({ model: model });
-        Origin.contentPane.setView(EditorCourseEditView, { model: model, form: form });
-        Origin.sidebar.addView(new EditorCourseEditSidebarView({ form: form }).$el);
-      }
-=======
     var courseModel = new CourseModel({ _id: Origin.location.route1 });
     // FIXME need to fetch config to ensure scaffold has the latest extensions data
     CoreHelpers.multiModelFetch([ courseModel, Origin.editor.data.config ], function(data) {
-      EditorHelpers.setPageTitle({ title: Origin.l10n.t('app.editorsettings') });
+      // for the location module
+      model.title = Origin.l10n.t('app.editorsettings');
+      EditorHelpers.setPageTitle(model);
       var form = Origin.scaffold.buildForm({ model: courseModel });
       Origin.contentPane.setView(EditorCourseEditView, { model: courseModel, form: form });
       Origin.sidebar.addView(new EditorCourseEditSidebarView({ form: form }).$el);
->>>>>>> b92c928e
     });
   }
 
@@ -41,14 +31,10 @@
       title: Origin.l10n.t('app.placeholdernewcourse'),
       displayTitle: Origin.l10n.t('app.placeholdernewcourse')
     });
-<<<<<<< HEAD
     Origin.trigger('location:title:update', {
       breadcrumbs: ['dashboard'],
       title: Origin.l10n.t('app.editornew')
     });
-=======
-    EditorHelpers.setPageTitle({ title: Origin.l10n.t('app.editornew') });
->>>>>>> b92c928e
     var form = Origin.scaffold.buildForm({ model: model });
     Origin.contentPane.setView(EditorCourseEditView, { model: model, form: form });
     Origin.sidebar.addView(new EditorCourseEditSidebarView({ form: form }).$el);
