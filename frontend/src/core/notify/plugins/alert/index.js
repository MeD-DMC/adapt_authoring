--- conflicted
+++ resolved
@@ -71,7 +71,6 @@
 			};
 		}
 
-<<<<<<< HEAD
 		// some defaults, in the case of an additional type being passed
 		var defaults = {
 			type: data.type || 'confirm',
@@ -81,11 +80,6 @@
 		};
 
 		openPopup(_.extend(defaults, data));
-=======
-		data.type = data.type || "confirm";
-
-		openPopup(data);
->>>>>>> c2ba8c59
 	};
 
 	var init = function() {
