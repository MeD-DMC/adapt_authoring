--- conflicted
+++ resolved
@@ -35,11 +35,6 @@
     },
     "_globals": {
       "type": "object",
-<<<<<<< HEAD
-=======
-      "title": "Accessibility",
-      "required": false,
->>>>>>> 16a676a6
       "properties": {
         "_accessibility": {
           "type": "object",
