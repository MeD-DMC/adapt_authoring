// LICENCE https://github.com/adaptlearning/adapt_authoring/blob/master/LICENSE
var _ = require('underscore');
var async = require('async');
var bytes = require('bytes');
var configuration = require('../../../lib/configuration');
var Constants = require('../../../lib/outputmanager').Constants;
var crypto = require('crypto');
var database = require("../../../lib/database");
var filestorage = require('../../../lib/filestorage');
var fs = require("fs-extra");
var glob = require('glob');
var helpers = require('./helpers');
var IncomingForm = require('formidable').IncomingForm;
var installHelpers = require('../../../lib/installHelpers');
var logger = require("../../../lib/logger");
var mime = require('mime');
var path = require("path");

function ImportSource(req, done) {
  var dbInstance;

  var contentMap = {
<<<<<<< HEAD
    course: 'course',
    config: 'config',
    contentobject: 'contentObjects',
    article: 'articles',
    block: 'blocks',
    component: 'components'
  };
=======
    'course': 'course',
    'config': 'config',
    'contentobject': 'contentObjects',
    'article': 'articles',
    'block': 'blocks',
    'component': 'components'
  };

>>>>>>> 310e88ce
  var cachedJson = {};
  var plugindata = {
    pluginTypes: [
      { type: 'component', folder: 'components' },
      { type: 'extension', folder: 'extensions', attribute: '_extensions' },
      { type: 'menu',      folder: 'menu',       attribute: 'menuSettings' },
      { type: 'theme',     folder: 'theme',      attribute: 'themeSettings' }
    ],
    pluginIncludes: [],
    theme: [],
    menu: []
  };
  var metadata = {
    idMap: {},
    assetNameMap: {}
  };
  var detachedElementsMap = Object.create(null);
  var pluginLocations = {};
  var enabledExtensions = {};
  var tenantId = app.usermanager.getCurrentUser().tenant._id;
  var unzipFolder = tenantId + '_unzipped';
  var COURSE_ROOT_FOLDER = path.join(configuration.tempDir, configuration.getConfig('masterTenantID'), Constants.Folders.Framework, Constants.Folders.AllCourses, tenantId, unzipFolder);
  var COURSE_LANG;
  var COURSE_JSON_PATH = path.join(COURSE_ROOT_FOLDER, Constants.Folders.Source, Constants.Folders.Course);
  var courseRoot = path.join(COURSE_ROOT_FOLDER, Constants.Folders.Source, Constants.Folders.Course);
  var origCourseId;
  var courseId;
  var configId;
  var cleanupDirs = [];
  var PATH_REXEX = new RegExp(/(course\/)((\w)*\/)*(\w)*.[a-zA-Z0-9]+/gi);
  var assetFolders = [];
  var files;
  var formTags;
  var cleanFormAssetDirs;

  /**
  * Main process
  * All functions delegated below for readability
  */
  async.series([
    async.apply(prepareImport, files),
    findLanguages,
    validateCoursePackage,
    installPlugins,
    addAssets,
    cacheMetadata,
    importContent
  ], function(importError, result) {
    // cleanup should run regardless of import fail or success
    helpers.cleanUpImport(cleanupDirs, function(cleanUpError) {
      const error = importError || cleanUpError;
      done(error);
    });
  });

  function prepareImport(files, cb) {
    async.parallel([
      function(cb2) {
        database.getDatabase(function(error, db) {
          if(error) return cb2(error);
          dbInstance = db; // cache this for reuse
          cb2();
        });
      },
      function(cb2) {
        const form = new IncomingForm();
        form.maxFileSize = configuration.getConfig('maxFileUploadSize');
        // parse the form
        form.parse(req, function (error, fields, files) {
          if(error) {
            if (form.bytesExpected > form.maxFileSize) {
              return done(new Error(app.polyglot.t('app.uploadsizeerror', {
                max: bytes.format(form.maxFileSize),
                size: bytes.format(form.bytesExpected)
              })));
            }
            return done(error);
          }
          var formAssetDirs = (fields.formAssetFolders && fields.formAssetFolders.length) ? fields.formAssetFolders.split(',') : [];
          formTags = (fields.tags && fields.tags.length) ? fields.tags.split(',') : [];
          cleanFormAssetDirs = formAssetDirs.map(item => item.trim());
          // upzip the uploaded file
          helpers.unzip(files.file.path, COURSE_ROOT_FOLDER, function(error) {
            if(error) return cb2(error);
            cleanupDirs.push(files.file.path, COURSE_ROOT_FOLDER);
            cb2();
          });
        });
      }
    ], cb);
  }

  function findLanguages(cb) {
    var courseLangs = [];
    fs.readdir(COURSE_JSON_PATH, function (error, files) {
      if (error) {
        return cb(new Error(app.polyglot.t('app.importinvalidpackage')));
      }
      files.map(function (file) {
        return path.join(COURSE_JSON_PATH, file);
      }).filter(function (file) {
        return fs.statSync(file).isDirectory();
      }).forEach(function (file) {
        courseLangs.push(path.basename(file));
      });
      COURSE_LANG = courseLangs[0] ? courseLangs[0] : 'en';
      cb();
    });
  }

  /**
  * Checks course for any potential incompatibilities
  */
  function validateCoursePackage(done) {
    // - Check framework version compatibility
    // - check we have all relevant json files using contentMap
    async.auto({
      checkFramework: function(cb) {
        fs.readJson(path.join(COURSE_ROOT_FOLDER, 'package.json'), function(error, versionJson) {
          if(error) {
            logger.log('error', error)
            return cb(error);
          }
          helpers.checkFrameworkVersion(versionJson, cb);
        });
      },
      checkContentJson: ['checkFramework', function(results, cb) {
        async.eachSeries(Object.keys(contentMap), function(type, cb2) {
          var jsonPath = path.join(COURSE_JSON_PATH, (type !== 'config') ? COURSE_LANG : '', `${contentMap[type] || type}.json`);
          fs.readJson(jsonPath, function(error, jsonData) {
            if(error) {
              logger.log('error', error)
              return cb2(error);
            } // NOTE also save the json for later, no need to load it twice
            cachedJson[type] = jsonData;
            cb2();
          });
        }, cb);
      }],
      checkAssetFolders: ['checkContentJson', function(results, cb) {
        if (!cleanFormAssetDirs.length) {
          assetFolders = Constants.Folders.ImportAssets;
          return cb();
        }
        var assetFolderError = false;
        var missingFolders = [];
        assetFolders = cleanFormAssetDirs;
        for (index = 0; index < assetFolders.length; ++index) {
          var assetFolderPath = path.join(COURSE_JSON_PATH , COURSE_LANG, assetFolders[index]);
          if (!fs.existsSync(assetFolderPath)) {
            assetFolderError = true;
            missingFolders.push(assetFolders[index]);
          }
        }
        // if a user input folder is missing log error and abort early
        if (assetFolderError) {
          var folderError = 'Cannot find asset folder/s ' + missingFolders.toString() + ' in framework import.';
          return cb(folderError);
        }
        cb();
      }]
    }, done);
  }

  /**
  * Imports assets to the library. If the course to be imported contains an assets.json file
  * (it was exported from the authoring tool) then use metadata from this file to populate the
  * title, description and tag fields, these will be used to create a new asset if an asset
  * with matching filename is not found in the database.
  */
  function addAssets(done) {
    async.eachSeries(assetFolders, function iterator(assetDir, doneAssetFolder) {
      var assetDirPath = path.join(COURSE_JSON_PATH, COURSE_LANG, assetDir);

      if (!fs.existsSync(assetDirPath)) {
        logger.log('error', 'Framework import error. Cannot find folder: ' + assetDirPath);
        return doneAssetFolder();
      }
      var assetsGlob = path.join(COURSE_JSON_PATH, COURSE_LANG, assetDir, '*');
      var assetsJsonFilename = path.join(COURSE_JSON_PATH, COURSE_LANG, Constants.Filenames.Assets);
      var assetsJson = {};

      if (fs.existsSync(assetsJsonFilename)) {
        assetsJson = fs.readJSONSync(assetsJsonFilename);
      }
      glob(assetsGlob, function (error, assets) {
        if(error) {
          return doneAssetFolder(error);
        }
        var repository = configuration.getConfig('filestorage') || 'localfs';
        async.eachSeries(assets, function iterator(assetPath, doneAsset) {
          if (error) {
            return doneAsset(error);
          }
          var assetName = path.basename(assetPath);
          var assetExt = path.extname(assetPath);
          var assetId = path.basename(assetPath);
          var fileStat = fs.statSync(assetPath);
          var assetTitle = assetName;
          var assetDescription = assetName;
          var tags = formTags.slice();

          if (assetsJson[assetName]) {
            assetTitle = assetsJson[assetName].title;
            assetDescription = assetsJson[assetName].description;

            assetsJson[assetName].tags.forEach(function(tag) {
              tags.push(tag._id);
            });
          }
          var fileMeta = {
            oldId: assetId,
            title: assetTitle,
            type: mime.getType(assetName),
            size: fileStat["size"],
            filename: assetName,
            description: assetDescription,
            path: assetPath,
            tags: tags,
            repository: repository,
            createdBy: app.usermanager.getCurrentUser()._id
          };
          if(!fileMeta) {
            return doneAsset(new helpers.ImportError('No metadata found for asset: ' + assetName));
          }
          helpers.importAsset(fileMeta, metadata, doneAsset);
        }, doneAssetFolder);
      });
    }, done);
  }

  /**
  * Installs any custom plugins
  */
  function installPlugins(done) {
    async.each(plugindata.pluginTypes, function iterator(pluginType, doneMapIterator) {
      var srcDir = path.join(COURSE_ROOT_FOLDER, Constants.Folders.Source, pluginType.folder);

      if (!fs.existsSync(srcDir)) {
        logger.log('info', 'No plugins found.');
        return doneMapIterator();
      }
      fs.readdir(srcDir, function (err, files) {
        if (err) {
          return doneMapIterator(err);
        }
        files.map(function (file) {
          return path.join(srcDir, file);
        }).filter(function (file) {
          return fs.statSync(file).isDirectory();
        }).forEach(function (file) {
          var data = _.extend(_.clone(pluginType), { location: file });
          plugindata.pluginIncludes.push(data);
        });
        doneMapIterator();
      });
    }, function(err) {
      if(err) {
        return done(err);
      }
      // check that all plugins support the installed framework versions
      installHelpers.getInstalledFrameworkVersion(function(err, frameworkVersion) {
        async.reduce(plugindata.pluginIncludes, [], function checkFwVersion(memo, pluginData, checkFwVersionCb) {
          fs.readJSON(path.join(pluginData.location, Constants.Filenames.Bower), function(error, data) {
            if (error) return checkFwVersionCb(error);
            var versionError = helpers.checkPluginFrameworkVersion(frameworkVersion, data);
            if (versionError) {
              memo.push(versionError);
            }
            return checkFwVersionCb(null, memo);
          });
        }, function(error, unsupportedPlugins) {
          if (error) return done(error);
          if (unsupportedPlugins.length > 0) {
            return done(new helpers.ImportError(unsupportedPlugins.join('\n'), 400));
          }
          async.each(plugindata.pluginIncludes, function(pluginData, donePluginIterator) {
            helpers.importPlugin(pluginData.location, pluginData.type, donePluginIterator);
          }, done);
        });
      })
    });
  }

  /**
  * Stores plugin metadata for use later
  */
  function cacheMetadata(done) {
    async.each(plugindata.pluginTypes, storePlugintype, done);
  }

  function storePlugintype(pluginTypeData, cb) {
    const type = pluginTypeData.type;
    dbInstance.retrieve(`${type}type`, {}, { jsonOnly: true }, function(error, results) {
      if(error) {
        return cb(error);
      }
      async.each(results, function(plugin, cb2) {
        if(!metadata[`${type}Map`]) {
          metadata[`${type}Map`] = {};
        }
        metadata[`${type}Map`][plugin[type]] = {
          targetAttribute: plugin.targetAttribute,
          version: plugin.version,
          name: plugin.name,
          _id: plugin._id
        };
        if(plugin.properties.pluginLocations) {
          if(!pluginLocations[type]) {
            pluginLocations[type] = {};
          }
          pluginLocations[type][plugin.targetAttribute] = plugin.properties.pluginLocations;
        }
        cb2();
      }, cb);
    });
  }

  /**
  * Creates the course content
  */
  function importContent(done) {
    async.series([
      function enableExtensions(cb) {
        var includeExtensions = {};
        async.eachSeries(plugindata.pluginIncludes, function(pluginData, doneItemIterator) {
          switch(pluginData.type) {
            case 'extension':
              fs.readJson(path.join(pluginData.location, Constants.Filenames.Bower), function(error, extensionJson) {
                if(error) return cb(error);
                includeExtensions[extensionJson.extension] = metadata.extensionMap[extensionJson.extension];
                doneItemIterator();
              });
              break;
            case 'theme':
              // add the theme name to config JSON
              fs.readJson(path.join(pluginData.location, Constants.Filenames.Bower), function(error, themeJson) {
                if(error) return cb(error);
                plugindata.theme.push({ _theme: themeJson.name});
                doneItemIterator();
              });
              break;
            case 'menu':
              // add the menu name to config JSON
              fs.readJson(path.join(pluginData.location, Constants.Filenames.Bower), function(error, menuJson) {
                if(error) return cb(error);
                plugindata.menu.push({ _menu: menuJson.name});
                doneItemIterator();
              });
              break;
            default:
              doneItemIterator();
              break;
          }
        }, function(error) {
          if(error) return cb(error);

          enabledExtensions = {
            "_enabledExtensions": includeExtensions
          };
          cb();
        });
      },
      function createContent(cb) {
        async.eachSeries(Object.keys(contentMap), function(type, cb2) {
          var contentJson = cachedJson[type];
          switch(type) {
            case 'course': {
              createContentItem(type, contentJson, function(error, courseRec) {
                if(error) return cb2(error);
                origCourseId = contentJson._id;
                courseId = metadata.idMap[origCourseId] = courseRec._id;
                cb2();
              });
              return;
            }
            case 'config': {
              createContentItem(type, contentJson, function(error, configRec) {
                if(error) return cb2(error);
                configId = configRec._id;
                cb2();
              });
              return;
            }
            case 'contentObject': { // Sorts in-place the content objects to make sure processing can happen
              var byParent = _.groupBy(data, '_parentId');
              Object.keys(byParent).forEach(id => {
                byParent[id].forEach((item, index) => item._sortOrder = index + 1);
              });
              var groups = _.groupBy(data, '_type');
              var sortedSections = helpers.sortContentObjects(groups.menu, origCourseId, []);
              data = sortedSections.concat(groups.page);
            }
          }
          // assume we're using arrays
          async.eachSeries(contentJson, function(item, cb3) {
            createContentItem(type, item, function(error, contentRec) {
              if(error) {
                return cb3(error);
              }
              if(!contentRec || !contentRec._id) {
                logger.log('warn', 'Failed to create map for '+ item._id);
                return cb3();
              }
              metadata.idMap[item._id] = contentRec._id;
              cb3();
            });
          }, cb2);
        }, cb);
      },
      function checkDetachedContent(cb) {
        const detachedIds = Object.keys(detachedElementsMap);
        if (detachedIds.length === 0) return cb();

        const groups = detachedIds.reduce(function(result, id) {
          if (result[detachedElementsMap[id]] === undefined) {
            result[detachedElementsMap[id]] = [];
          }
          result[detachedElementsMap[id]].push(id);
          return result;
        }, Object.create(null));
        const errorMsg = Object.keys(groups).reduce(function(errorString, group) {
          errorString.push(`${group}'s: ${ groups[group].join(',') }`);
          return errorString;
        }, [app.polyglot.t('app.importcoursepartialintro')]);
        errorMsg.push(app.polyglot.t('app.importcoursecheckcourse'));
        cb(new helpers.PartialImportError(errorMsg.join('\n')));
      }
    ], done);
  }

  function transformContent(type, originalData) {
    return new Promise(async (resolve, reject) => {
      var data = _.extend({}, originalData);
      /**
      * Basic prep of data
      */
      delete data._id;
      delete data._trackingId;
      delete data._latestTrackingId;
      data.createdBy = app.usermanager.getCurrentUser()._id;
      if(type !== 'course') {
        data._courseId = courseId;
      }
      if(data._component) {
        data._componentType = metadata.componentMap[data._component]._id;
      }
      if(data._parentId) {
        if(metadata.idMap[data._parentId]) {
          data._parentId = metadata.idMap[data._parentId];
        } else {
          detachedElementsMap[originalData._id] = type;
          logger.log('warn', 'Cannot update ' + originalData._id + '._parentId, ' +  originalData._parentId + ' not found in idMap');
          return resolve();
        }
      }
      /**
      * Content-specific attributes
      */
      if(type === 'course') {
        try {
          var contents = await fs.readFile(path.join(COURSE_ROOT_FOLDER, Constants.Folders.Source, Constants.Folders.Theme, plugindata.theme[0]._theme, 'less', Constants.Filenames.CustomStyle), 'utf8');
          data = _.extend(data, { tags: formTags, customStyle: contents.toString() });
        } catch(e) {
          return reject(e);
        }
      }
      else if(type === 'config') {
        data = _.extend(data, enabledExtensions, plugindata.theme[0], plugindata.menu[0], { "_defaultLanguage" : COURSE_LANG });
      }
      /**
      * Define the custom properties and and pluginLocations
      */
      var genericPropKeys = Object.keys(dbInstance.getModel(type).schema.paths);
      var customProps = _.pick(data, _.difference(Object.keys(data), genericPropKeys));

      if(_.isEmpty(customProps)) return resolve(data);

      plugindata.pluginTypes.forEach(function(typeData) {
        if(!pluginLocations[typeData.type]) return;

        var pluginKeys = _.intersection(Object.keys(customProps), Object.keys(pluginLocations[typeData.type]));

        if(pluginKeys.length === 0) return;

        data[typeData.attribute] = _.pick(customProps, pluginKeys);
        data = _.omit(data, pluginKeys);
        customProps = _.omit(customProps, pluginKeys);
      });
      // everything else is a customer property
      data.properties = customProps;
      data = _.omit(data, Object.keys(customProps));

      resolve(data);
    });
  }

  function createContentItem(type, originalData, done) {
    var data;
    // organise functions in series, mainly for readability
    async.series([
      function transform(cb) {
        transformContent(type, originalData).then(transformedData => {
          data = transformedData;
          cb();
        }).catch(cb);
      },
      function updateAssetData(cb) {
        var newAssetPath = Constants.Folders.Course + '/' + Constants.Folders.Assets; // always use '/' for paths in content
        var traverse = require('traverse');

        traverse(data).forEach(function (value) {
          if (!_.isString(value)) return;
          var isPath = value.match(PATH_REXEX);

          if (!isPath) return;
          var dirName = path.dirname(value);
          var newDirName;

          for (index = 0; index < assetFolders.length; ++index) {
            var folderMatch = "(course\/)((\\w){2}\/)" + '(' + assetFolders[index] + ')';
            var assetFolderRegex = new RegExp(folderMatch, "gi");

            if (!dirName.match(assetFolderRegex)) continue;
            newDirName = dirName.replace(assetFolderRegex, newAssetPath);
          }

          var fileExt = path.extname(value);
          var fileName = path.basename(value);
          if (newDirName && fileName && fileExt) {
            try {
              var fileId = metadata.idMap[fileName];
              var newFileName = metadata.assetNameMap[fileId];
              if (newFileName) {
                this.update(newDirName + '/' + newFileName); // always use '/' for paths in content
              }
            } catch (e) {
              logger.log('error', e);
              return;
            }
          }
        });
        cb();
      }
    ], function(error, results) {
      if(error) return done(error);
<<<<<<< HEAD

      if (detachedElementsMap[originalData._id]) {
        // do not import detached elements
=======
      if (detachedElementsMap[originalData._id]) { // do not import detached elements
>>>>>>> 310e88ce
        return done();
      } // now we're ready to create the content
      app.contentmanager.getContentPlugin(type, function(error, plugin) {
        if(error) return done(error);
        plugin.create(data, function(error, record) {
          if(error) {
            logger.log('warn', 'Failed to import ' + type + ' ' + (originalData._id || '') + ' ' + error);
            return done();
          } // Create a courseAssets record if needed
          createCourseAssets(type, record, error => done(error, record));
        });
      });
    });
  }

  /**
  * Adds courseasset record
  * to the contentTypeId, courseId and userId.
  * @param {type} type
  * @param {object} contentData
  * @param {callback} cb
  */
  function createCourseAssets(type, contentData, cb) {
    var courseAssetsArray;
    var componentPlugin;
    var extensionPlugins;
    var assetData = {
      _courseId : contentData._courseId,
      _contentType: type,
      _contentTypeParentId: contentData._parentId
    };
    // some courseassets values change depending on what content type they're for
    switch(type) {
      case 'course':
        assetData._courseId = assetData._contentTypeId = assetData._contentTypeParentId = contentData._id;
        break;
      case 'article', 'block', 'config':
        assetData._contentTypeId = contentData._componentType;
        break;
      default:
        assetData._contentTypeId = contentData._id;
        break;
    }
    var contentDataString = JSON.stringify(contentData);
    var assetArray = contentDataString.match(PATH_REXEX);
    // search through object values for file paths
    async.each(assetArray, function(data, callback) {
      delete assetData._assetId;
      if (!_.isString(data)) {
        return callback();
      }
      var assetBaseName = path.basename(data);
      // get asset _id from lookup of the key of metadata.assetNameMap mapped to assetBaseName
      _.findKey(metadata.assetNameMap, function(value, assetId) {
        if (value !== assetBaseName) {
          return;
        }
        app.assetmanager.retrieveAsset({ _id: assetId }, function gotAsset(error, results) {
          if (error) {
            logger.log('error', error);
          }
          Object.assign(assetData, {
            _assetId: assetId,
            createdBy: app.usermanager.getCurrentUser(),
            _fieldName: results.length > 0 ? _.pluck(results, 'filename') : assetBaseName
          });
          app.contentmanager.getContentPlugin('courseasset', function(error, plugin) {
            if(error) {
              return cb(error);
            }
            plugin.create(assetData, function(error, assetRecord) {
              if(error) {
                logger.log('warn', `Failed to create courseasset ${type} ${assetRecord || ''} ${error}`);
              }
            });
          });
        });
      });
    }, cb);
  }
}

/**
 * Module exports
 *
 */

exports = module.exports = ImportSource;<|MERGE_RESOLUTION|>--- conflicted
+++ resolved
@@ -20,7 +20,6 @@
   var dbInstance;
 
   var contentMap = {
-<<<<<<< HEAD
     course: 'course',
     config: 'config',
     contentobject: 'contentObjects',
@@ -28,16 +27,6 @@
     block: 'blocks',
     component: 'components'
   };
-=======
-    'course': 'course',
-    'config': 'config',
-    'contentobject': 'contentObjects',
-    'article': 'articles',
-    'block': 'blocks',
-    'component': 'components'
-  };
-
->>>>>>> 310e88ce
   var cachedJson = {};
   var plugindata = {
     pluginTypes: [
@@ -584,13 +573,7 @@
       }
     ], function(error, results) {
       if(error) return done(error);
-<<<<<<< HEAD
-
-      if (detachedElementsMap[originalData._id]) {
-        // do not import detached elements
-=======
       if (detachedElementsMap[originalData._id]) { // do not import detached elements
->>>>>>> 310e88ce
         return done();
       } // now we're ready to create the content
       app.contentmanager.getContentPlugin(type, function(error, plugin) {
