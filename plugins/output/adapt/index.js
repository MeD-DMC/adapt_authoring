--- conflicted
+++ resolved
@@ -9,23 +9,24 @@
     path = require('path'),
     database = require('../../../lib/database'),
     fs = require('fs'),
-    async = require('async');
+    async = require('async'),
+    archiver = require('archiver');
 
 function AdaptOutput () {
 }
 
 util.inherits(AdaptOutput, OutputPlugin);
 
+var TEMP_DIR = 'temp',
+    BUILD_DIR = 'build';
+
+
 /**
  * implements OutputPlugin#preview
  *
  */
 AdaptOutput.prototype.preview = function (courseId, req, res, next) {
-<<<<<<< HEAD
-  res.send('@TODO render a course preview! **cries**');
-
-  return next();
-=======
+
   database.getDatabase(function (err, db) {
     if (err) {
       return next(err);
@@ -46,7 +47,6 @@
       return res.end();
     });
   });
->>>>>>> a7800d49
 };
 
 
@@ -69,32 +69,143 @@
               doneCallback(error);
             } 
             else if (results && results.length) {
-              outputJson[collectionType] = results;
-              doneCallback(null);
+              db.exportResults(results, function (transformed) {
+                outputJson[collectionType] = transformed;
+
+                doneCallback(null);
+              //  return res.json(transformed);
+              });
+              
+              
             }
           }
         );     
     }, configuration.getConfig('dbName'));
   };
 
+  var writeJson = function(key, doneCallback) {
+    var data = JSON.stringify(outputJson[key]);
+
+    fs.writeFile(TEMP_DIR + '/' + courseId + '/' + BUILD_DIR + '/' + key + 's.json', data, function (error) {
+      if (error) {
+        doneCallback(error);
+      } else {
+        doneCallback(null);
+      } 
+    });      
+  };
+
   // Get the JSON asynchronously
   async.each(['course', 'contentobject', 'article', 'block', 'component'], getJson, function (err) {
-    console.log('TODO: Sanitizing JSON...');
-    console.log("Finished!");
-    console.log(outputJson);
+    // console.log('TODO: Sanitizing JSON...');
+    // console.log("Finished!");
+    // console.log(outputJson);
 
     async.series([
+      // Verify that the temporary folder exists
+      function(callback) {
+        console.log('1. Verifying temporary folder exists');
+
+        fs.exists(TEMP_DIR, function(exists) {
+            if (exists) {
+                // Do something
+                callback(null, 'Temporary folder OK');
+            } else {
+              fs.mkdir(TEMP_DIR, '0777', function(err) {
+                if (err) {
+                  callback(err, 'Unable to make temporary folder');
+                } else {
+                  callback(null, 'Temporary folder OK');
+                }
+              });
+            }
+        });
+      },
       // Create a temporary folder for ths .json files
       function(callback) {
-        console.log('Create temporary folder');
-        callback(null, 'one');
+        console.log('2. Creating/verifying course specific temp folder');
+        fs.exists(TEMP_DIR + "/" + courseId, function(exists) {
+          if (exists) {
+            // Remove files?
+            callback(null,  courseId + ' folder OK');
+          } else {
+            fs.mkdir(TEMP_DIR + "/" + courseId, '0777', function(err) {
+              if (err) {
+                callback(err, 'Error creating ' + TEMP_DIR);
+              } else {
+                callback(null, 'Course temp folder OK');
+              }
+            });
+          }
+        });        
+      },
+      function(callback) {
+        console.log('3. Verifying ' + BUILD_DIR + ' folder');
+
+        fs.exists(TEMP_DIR + "/" + courseId + '/' + BUILD_DIR, function(exists) {
+          if (exists) {
+            // Remove files?
+            callback(null, BUILD_DIR + ' folder OK');
+          } else {
+            fs.mkdir(TEMP_DIR + "/" + courseId + '/' + BUILD_DIR, '0777', function(err) {
+              if (err) {
+                callback(err, 'Error creating '  + BUILD_DIR);
+              } else {
+                callback(null, BUILD_DIR + ' folder OK');
+              }
+            });
+          }
+        }); 
       },
       // Save the files here
       function(callback) {
-        console.log('output files');
-        callback(null, 'two');
+        console.log('4. Saving JSON files');
+        // TODO -- extract config
+        async.each(['course', 'contentobject', 'article', 'block', 'component'], writeJson, function (err) {
+          if (!err) {
+            callback(null, 'Files created');
+          }
+        });
+      },
+      function(callback) {
+        console.log('5. Zip it all up');
+
+        var output = fs.createWriteStream(path.join(TEMP_DIR, courseId,'download.zip');
+        var archive = archiver('zip');
+
+        output.on('close', function() {
+          console.log('done')
+          callback(null, 'Zip file created'); 
+        });
+        archive.on('error', function(err) { 
+          callback(err, 'Error during zip'); 
+        });
+
+        archive.pipe(output);
+
+        archive.bulk([
+          { expand: true, cwd: path.join(TEMP_DIR, courseId, BUILD_DIR), src: ['**/*'] }
+        ]).finalize();
       },
       // Other steps...
+      function(callback) {
+        console.log('All done');
+        // Trigger download
+        var filePath = path.join(TEMP_DIR, courseId, 'download.zip');
+        var stat = fs.statSync(filePath);
+
+        res.writeHead(200, {
+            'Content-Type': 'application/zip',
+            'Content-Length': stat.size,
+            'Content-disposition' : 'attachment; filename=download.zip',
+            'Pragma' : 'no-cache',
+            'Expires' : '0'
+        });
+
+        var readStream = fs.createReadStream(filePath);
+
+        readStream.pipe(res);
+      }
     ],
     // optional callback
     function(err, results){
@@ -108,7 +219,7 @@
   // res.charset = 'UTF-8';
   // res.write("Hello, world");
   // res.send('@TODO publish a course!');
-  return next();
+//  return next();
 };
 
 /**
