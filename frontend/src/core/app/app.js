--- conflicted
+++ resolved
@@ -5,6 +5,7 @@
     'coreJS/project/project',
     'coreJS/dashboard/dashboard',
     'coreJS/editor/editor',
+    'coreJS/assetManagement/assetManagement',
     'coreJS/user/models/sessionModel',
     'coreJS/navigation/views/navigationView',
     'coreJS/globalMenu/globalMenu',
@@ -13,16 +14,10 @@
     'coreJS/app/contextMenu',
     'polyglot',
     'jquery-ui',
-    'templates',
-<<<<<<< HEAD
-    'coreJS/app/contextMenu',
-    'jquery-ui',
-    'jquery-form'
-], function (Origin, Router, User, SessionModel, NavigationView, GlobalMenu, Helpers, Polyglot, Templates, ContextMenu, JQueryUI, JQueryForm) {
-=======
-    'velocity'
-], function (Origin, Router, User, Project, Dashboard, Editor, SessionModel, NavigationView, GlobalMenu, Sidebar, Helpers, ContextMenu, Polyglot, JQueryUI) {
->>>>>>> f7f2a2b8
+    'jquery-form',
+    'velocity',
+    'templates'
+], function (Origin, Router, User, Project, Dashboard, Editor, AssetManagement, SessionModel, NavigationView, GlobalMenu, Sidebar, Helpers, ContextMenu, Polyglot, JQueryUI, JQueryForm) {
 
   var locale = localStorage.getItem('lang') || 'en';
   // Get the language file
