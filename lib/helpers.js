--- conflicted
+++ resolved
@@ -170,20 +170,11 @@
 
         var course = results[0];
 
-<<<<<<< HEAD
-        if ((course._isShared || course.createdBy == userId) && course._tenantId.toString() == tenantId) {
-          // Shared courses on the same tenant are open to users on the same tenant
-          return next(null, true);
-        }
-        return next(null, false);
-      });
-=======
       if ((course._isShared || course.createdBy.toString() == userId) && course._tenantId.toString() == tenantId) {
         // Shared courses on the same tenant are open to users on the same tenant
         return next(null, true);
       }
       return next(null, false);
->>>>>>> c07a4bdd
     });
   });
 }
