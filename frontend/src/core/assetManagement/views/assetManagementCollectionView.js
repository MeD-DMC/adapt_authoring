// LICENCE https://github.com/adaptlearning/adapt_authoring/blob/master/LICENSE
define(function(require){

    var Backbone = require('backbone');
    var Handlebars = require('handlebars');
    var Origin = require('coreJS/app/origin');
    var OriginView = require('coreJS/app/views/originView');
    var AssetItemView = require('coreJS/assetManagement/views/assetManagementItemView');
    var AssetModel = require('coreJS/assetManagement/models/assetModel');
    var AssetManagementPreview = require('coreJS/assetManagement/views/assetManagementPreviewView');

    var AssetCollectionView = OriginView.extend({

        tagName: "div",

        className: "asset-management-collection",

        events: {},

        preRender: function(options) {
            this.sort = { createdAt: -1 };
            this.search = (options.search || {});
            // Set to minus so we can have more DRY code
            this.assetLimit = -32;
            this.assetDenominator = 32;
            this.filters = (this.search.assetType) ? options.search.assetType.$in : [];
            this.tags = [];
            this.collectionLength = 0;
            this.shouldStopFetches = false;
            this.listenTo(this.collection, 'add', this.appendAssetItem);
            this.listenTo(Origin, 'assetManagement:sidebarFilter:add', this.addFilter);
            this.listenTo(Origin, 'assetManagement:sidebarFilter:remove', this.removeFilter);
            this.listenTo(Origin, 'assetManagement:sidebarView:filter', this.filterBySearchInput);
            this.listenTo(Origin, 'assetManagement:assetManagementSidebarView:filterByTags', this.filterByTags);
            this.listenTo(this.collection, 'sync', this.onCollectionSynced);
            this.listenTo(Origin, 'assetManagement:collection:refresh', this.updateCollection);
            this.onCollectionSynced();
        },

        onCollectionSynced: function () {
            if (this.collection.length === 0) {
                $('.asset-management-no-assets').removeClass('display-none');
            } else {
                $('.asset-management-no-assets').addClass('display-none');
            }

            // FIX: Purely and lovingly put in for a rendering issue with chrome.
            // For when the items being re-rendering after a search return an 
            // amount of items that means the container is not scrollable
            if (this.assetLimit < this.assetDenominator) {
                $('.asset-management-assets-container').hide();
                _.delay(function() {
                    $('.asset-management-assets-container').show();
                }, 10);
            }

        },

        setupLazyScrolling: function() {

            var $assetContainer = $('.asset-management-assets-container');
            var $assetContainerInner = $('.asset-management-assets-container-inner');
            // Remove event before attaching
            $assetContainer.off('scroll');

            $assetContainer.on('scroll', _.bind(function() {
    
                var scrollTop = $assetContainer.scrollTop();
                var scrollableHeight = $assetContainerInner.height();
                var containerHeight = $assetContainer.height();

                // If the scroll position of the assets container is
                // near the bottom
                if ((scrollableHeight-containerHeight) - scrollTop < 30) {
                    if (!this.isCollectionFetching) {
                        this.isCollectionFetching = true;
                        this.lazyRenderCollection();
                    }
                }

            }, this));
        },

        updateCollection: function (reset) {
            // If removing items, we need to reset our limits
            if (reset) {
              // Trigger event to kill zombie views
              Origin.trigger('assetManagement:assetViews:remove');

              // Reset fetches cache
              this.shouldStopFetches = false;

              this.assetLimit = 0;
              this.collectionLength = 0;
              this.collection.reset();
            }

<<<<<<< HEAD
            var isDeleted = [false];
            // Only super admins can see the deleted assets
            var permissions = ["*"];

            if (Origin.permissions.hasPermissions(permissions)) {
                isDeleted.push(true);
            }

=======
            this.search = {_isDeleted: false};
>>>>>>> df35499f
            this.search = _.extend(this.search, {
                tags: {
                    $in: this.tags
                }
            }, {
                assetType: {
                    $in: this.filters
                }
            }, {
                _isDeleted: {
                    $in: isDeleted
                }
            });

            // This is set when the fetched amount is equal to the collection length
            // Stops any further fetches and HTTP requests
            if (this.shouldStopFetches) {
                return;
            }

            this.collection.fetch({
              remove: reset,
              data: {
                search: this.search,
                operators : {
                  skip: this.assetLimit,
                  limit: this.assetDenominator,
                  sort: this.sort
                } 
              },
              success: _.bind(function() {
                // On successful collection fetching set lazy render to enabled
                if (this.collectionLength === this.collection.length) {
                    this.shouldStopFetches = true;
                } else {
                    this.shouldStopFetches = false;
                    this.collectionLength = this.collection.length;
                }

                this.isCollectionFetching = false;
                Origin.trigger('assetManagement:assetManagementCollection:fetched');
              }, this)
            });
        },

        appendAssetItem: function (asset) {
            this.$('.asset-management-collection-inner').append(new AssetItemView({ model: asset }).$el);
        },

        lazyRenderCollection: function() {
            // Adjust limit based upon the denominator
            this.assetLimit += this.assetDenominator;
            this.updateCollection(false);
        },

        postRender: function() {
            this.setupLazyScrolling();

            // Fake a scroll trigger - just incase the limit is too low and no scroll bars
            $('.asset-management-assets-container').trigger('scroll');
            this.setViewToReady();
        },

        addFilter: function(filterType) {
            // add filter to this.filters
            this.filters.push(filterType);
            this.filterCollection();
        },

        removeFilter: function(filterType) {
            // remove filter from this.filters
            this.filters = _.filter(this.filters, function(item) {
                return item != filterType;
            });

            this.filterCollection();
        },

        filterCollection: function() {
            this.search.assetType = this.filters.length
                ? { $in: this.filters }
                : null ;
            this.updateCollection(true);
        },

        filterBySearchInput: function (filterText) {
            var pattern = '.*' + filterText.toLowerCase() + '.*';
            this.search = { title: pattern, description: pattern };
            this.updateCollection(true);

            $(".asset-management-modal-filter-search" ).focus();
        },

        removeLazyScrolling: function() {
            $('.asset-management-assets-container').off('scroll');
        },

        filterByTags: function(tags) {
            this.tags = _.pluck(tags, 'id');
            this.updateCollection(true);
        }

    }, {
        template: 'assetManagementCollection'
    });

    return AssetCollectionView;

});<|MERGE_RESOLUTION|>--- conflicted
+++ resolved
@@ -95,18 +95,10 @@
               this.collection.reset();
             }
 
-<<<<<<< HEAD
-            var isDeleted = [false];
-            // Only super admins can see the deleted assets
-            var permissions = ["*"];
-
-            if (Origin.permissions.hasPermissions(permissions)) {
-                isDeleted.push(true);
-            }
-
-=======
-            this.search = {_isDeleted: false};
->>>>>>> df35499f
+            if (!Origin.permissions.hasPermissions(["*"])) {
+                this.search = {_isDeleted: false};
+            } 
+
             this.search = _.extend(this.search, {
                 tags: {
                     $in: this.tags
@@ -114,10 +106,6 @@
             }, {
                 assetType: {
                     $in: this.filters
-                }
-            }, {
-                _isDeleted: {
-                    $in: isDeleted
                 }
             });
 
