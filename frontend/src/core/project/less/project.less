--- conflicted
+++ resolved
@@ -45,11 +45,7 @@
     .tags {
 
       li.tag {
-<<<<<<< HEAD
         margin:2px 5px 2px 0px;
-=======
-        margin: 1px 0px 1px 0px;
->>>>>>> 60ac6fc2
         display: inline-block;
         background-color:#9CABC4;
 
