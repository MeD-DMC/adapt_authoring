--- conflicted
+++ resolved
@@ -150,14 +150,6 @@
       connectionString = mongoUri.format(dbConnectionUriParsed);
 
     } else {
-<<<<<<< HEAD
-      // Get the host and port number from the configuration.
-      var portString = config.dbPort ? ':' + config.dbPort : '';
-      connectionString = 'mongodb://' + authenticationString + config.dbHost + portString + '/' + config.dbName;
-    }
-    if(typeof config.dbAuthSource === 'string' && config.dbAuthSource !== '' ){
-      connectionString += '?authSource=' + config.dbAuthSource
-=======
       // Construct the authentication part of the connection string.
       var authenticationString = config.dbUser && config.dbPass ? config.dbUser + ':' + config.dbPass + '@' : '';
 
@@ -175,7 +167,6 @@
       if (typeof config.authSource === 'string' && config.authSource !== '' ) {
         connectionString += '?authSource=' + config.authSource
       }
->>>>>>> c07a4bdd
     }
     var migrateConf = {
       migrationsDir : 'migrations/lib',
