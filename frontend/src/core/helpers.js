--- conflicted
+++ resolved
@@ -1,562 +1,335 @@
 // LICENCE https://github.com/adaptlearning/adapt_authoring/blob/master/LICENSE
 define(function(require){
-    var Handlebars = require('handlebars');
-    var Origin = require('core/origin');
-    var moment = require('moment');
-
-    var helpers = {
-      console: function(context) {
-        return console.log(context);
-      },
-
-      lowerCase: function(text) {
-        return text.toLowerCase();
-      },
-
-      numbers: function(index) {
-        return index +1;
-      },
-
-      capitalise:  function(text) {
-        return text.charAt(0).toUpperCase() + text.slice(1);
-      },
-
-      odd: function (index) {
-        return (index +1) % 2 === 0  ? 'even' : 'odd';
-      },
-
-      stringToClassName: function(text) {
-        if (!text) {
-          return;
-        }
-        // Check if first character is an underscore and remove
-        // Normally used for attribute with '_'s
-        if (text.slice(1) === '_') {
-          text = text.slice(1);
-        }
-        // Remove _ and spaces with dashes
-        return text.replace(/_| /g, "-").toLowerCase();
-      },
-
-      keyToTitleString: function(key) {
-        if (!key) {
-          return;
-        }
-        // Take in key value and remove all _'s and capitalise
-        var string = key.replace(/_/g, "").toLowerCase();
-        return this.capitalise(string);
-      },
-
-      formatDate: function(timestamp, noZero) {
-        var noDisplay = '-';
-        // 2014-02-17T17:00:34.196Z
-        if (typeof(timestamp) !== 'undefined') {
-          var date = new Date(timestamp);
-          // optionally use noDisplay char if 0 dates are to be interpreted as such
-          if (noZero && 0 === date.valueOf()) {
-            return noDisplay;
+  var Handlebars = require('handlebars');
+  var Origin = require('core/origin');
+  var Moment = require('moment');
+
+  var helpers = {
+    console: function(context) {
+      return console.log(context);
+    },
+
+    lowerCase: function(text) {
+      return text.toLowerCase();
+    },
+
+    numbers: function(index) {
+      return index+1;
+    },
+
+    capitalise:  function(text) {
+      return text.charAt(0).toUpperCase() + text.slice(1);
+    },
+
+    odd: function (index) {
+      return (index +1) % 2 === 0  ? 'even' : 'odd';
+    },
+
+    stringToClassName: function(text) {
+      if (!text) return;
+      // Check if first character is an underscore and remove
+      // Normally used for attribute with '_'s
+      if (text.slice(1) === '_') {
+        text = text.slice(1);
+      }
+      // Remove _ and spaces with dashes
+      return text.replace(/_| /g, "-").toLowerCase();
+    },
+
+    keyToTitleString: function(key) {
+      if (!key) return;
+      // Take in key value and remove all _'s and capitalise
+      var string = key.replace(/_/g, "").toLowerCase();
+      return this.capitalise(string);
+    },
+
+    momentFormat: function(date, format) {
+      if (typeof date == 'undefined') {
+        return '-';
+      }
+      return Moment(date).format(format);
+    },
+
+    formatDuration: function(duration) {
+      var zero = '0', hh, mm, ss;
+      var time = new Date(0, 0, 0, 0, 0, Math.floor(duration), 0);
+
+      hh = time.getHours();
+      mm = time.getMinutes();
+      ss = time.getSeconds();
+
+      // Pad zero values to 00
+      hh = (zero+hh).slice(-2);
+      mm = (zero+mm).slice(-2);
+      ss = (zero+ss).slice(-2);
+
+      return hh + ':' + mm + ':' + ss;
+    },
+
+    // checks for http/https and www. prefix
+    isAssetExternal: function(url) {
+      if (!url || !url.length) {
+        return true;
+      }
+      var urlRegEx = new RegExp(/^(https?:\/\/)|^(www\.)/);
+      return url.match(urlRegEx) !== null;
+    },
+
+    ifValueEquals: function(value, text, block) {
+      return (value === text) ? block.fn(this) : block.inverse(this);
+    },
+
+    ifUserIsMe: function(userId, block) {
+      return (userId === Origin.sessionModel.get('id') block.fn(this) : block.inverse(this);
+    },
+
+    selected: function(option, value){
+      return (option === value) ? ' selected' : '';
+    },
+
+    counterFromZero: function(n, block) {
+      var sum = '';
+      for (var i = 0; i <= n; ++i) sum += block.fn(i);
+      return sum;
+    },
+
+    counterFromOne: function(n, block) {
+      var sum = '';
+      for (var i = 1; i <= n; ++i) sum += block.fn(i);
+      return sum;
+    },
+
+    t: function(str, options) {
+      for (var placeholder in options.hash) {
+        options[placeholder] = options.hash[placeholder];
+      }
+      return Origin.l10n.t(str, options);
+    },
+
+    stripHtml: function(html) {
+      return new Handlebars.SafeString(html);
+    },
+
+    bytesToSize: function(bytes) {
+      if (bytes == 0) return '0 B';
+
+      var k = 1000;
+      var sizes = ['B', 'KB', 'MB', 'GB', 'TB', 'PB', 'EB', 'ZB', 'YB'];
+      var i = Math.floor(Math.log(bytes) / Math.log(k));
+
+      return (bytes / Math.pow(k, i)).toPrecision(3) + ' ' + sizes[i];
+    },
+
+    renderBooleanOptions: function(selectedValue) {
+      var options = ["true", "false"];
+      var html = '';
+
+      for (var i = 0; i < options.length; i++) {
+        var selected = selectedValue == options[i] ? ' selected' : '';
+        html += '<option value="' + options[i] + '"' + selected + '>' + options[i] + '</option>';
+      }
+      return new Handlebars.SafeString(html);
+    },
+
+    pickCSV: function (list, key, separator) {
+      var vals = [];
+      separator = (separator && separator.length) ? separator : ',';
+      if (list && list.length) {
+        return vals.join(separator);
+      }
+      for (var i = 0; i < list.length; ++i) {
+        if (key && list[i][key]) {
+          vals.push(list[i][key]);
+        } else {
+          vals.push(list[i]);
+        }
+      }
+      return vals.join(separator);
+    },
+
+    renderTags: function(list, key) {
+      if (!list || !list.length) {
+        return '';
+      }
+      var html = '<ul class="tag-container">';
+      for (var i = 0; i < list.length; ++i) {
+        var tag = (key && list[i][key]) ? list[i][key] : list[i];
+        html += '<li class="tag-item" title="' + tag + '"><span class="tag-value">' + tag  + '</span></li>';
+      }
+      return html + '</ul>';
+    },
+
+    decodeHTML: function(html) {
+      var el = document.createElement('div');
+      el.innerHTML = html;
+      return el.childNodes.length === 0 ? "" : el.childNodes[0].nodeValue;
+    },
+
+    ifHasPermissions: function(permissions, block) {
+      var hasPermission = Origin.permissions.hasPermissions(permissions.split(','));
+      return hasPermission ? block.fn(this) : block.inverse(this);
+    },
+
+    ifMailEnabled: function(block) {
+      return Origin.constants.useSmtp === true ? block.fn(this) : block.inverse(this);
+    },
+
+    ifImageIsCourseAsset: function(url, block) {
+      var isCourseAsset = url.length !== 0 && url.indexOf('course/assets') == 0;
+      return isCourseAsset ? block.fn(this) : block.inverse(this);
+    },
+
+    ifAssetIsExternal: function(url, block) {
+      var isExternal = Handlebars.helpers.isAssetExternal(url);
+      return isExternal ? block.fn(this) : block.inverse(this);
+    },
+
+    ifAssetIsHeroImage: function(url, block) {
+      var isMultiPart = url.split('/').length === 1;
+      return isMultiPart ? block.fn(this) : block.inverse(this);
+    },
+
+    copyStringToClipboard: function(data) {
+      var textArea = document.createElement("textarea");
+
+      textArea.value = data;
+      // Place in top-left corner of screen regardless of scroll position.
+      textArea.style.position = 'fixed';
+      textArea.style.top = 0;
+      textArea.style.left = 0;
+      // Ensure it has a small width and height. Setting to 1px / 1em
+      // doesn't work as this gives a negative w/h on some browsers.
+      textArea.style.width = '2em';
+      textArea.style.height = '2em';
+      // We don't need padding, reducing the size if it does flash render.
+      textArea.style.padding = 0;
+      // Clean up any borders.
+      textArea.style.border = 'none';
+      textArea.style.outline = 'none';
+      textArea.style.boxShadow = 'none';
+      // Avoid flash of white box if rendered for any reason.
+      textArea.style.background = 'transparent';
+
+      document.body.appendChild(textArea);
+
+      textArea.select();
+
+      var success = document.execCommand('copy');
+
+      document.body.removeChild(textArea);
+
+      return success;
+    },
+
+    // checks for at least one child object
+    validateCourseContent: function(currentCourse, callback) {
+      var containsAtLeastOneChild = true;
+      var alerts = [];
+      var iterateOverChildren = function(model, index, doneIterator) {
+        if(!model._childTypes) {
+          return doneIterator();
+        }
+        model.fetchChildren(function(currentChildren) {
+          if (currentChildren.length > 0) {
+            return helpers.forParallelAsync(currentChildren, iterateOverChildren, doneIterator);
           }
-          return date.toDateString();
-        }
-
-        return noDisplay;
-      },
-
-      momentFormat: function(date, format) {
-        if (typeof date == 'undefined') {
-          return '-';
-        }
-        return moment(date).format(format);
-      },
-
-      formatDuration: function(duration) {
-        var zero = '0', hh, mm, ss;
-        var time = new Date(0, 0, 0, 0, 0, Math.floor(duration), 0);
-
-        hh = time.getHours();
-        mm = time.getMinutes();
-        ss = time.getSeconds();
-
-        // Pad zero values to 00
-        hh = (zero+hh).slice(-2);
-        mm = (zero+mm).slice(-2);
-        ss = (zero+ss).slice(-2);
-
-        return hh + ':' + mm + ':' + ss;
-      },
-
-      // checks for http/https and www. prefix
-      isAssetExternal: function(url) {
-        if (url && url.length > 0) {
-          var urlRegEx = new RegExp(/^(https?:\/\/)|^(www\.)/);
-          return url.match(urlRegEx) !== null;
-        } else {
-          return true;
-        }
-      },
-
-      ifValueEquals: function(value, text, block) {
-          if (value === text) {
-              return block.fn(this);
-          } else {
-              return block.inverse(this);
-          }
-      },
-
-      ifUserIsMe: function(userId, block) {
-        if (userId === Origin.sessionModel.get('id')) {
-          return block.fn(this);
-        } else {
-          return block.inverse(this);
-        }
-      },
-
-      selected: function(option, value){
-          if (option === value) {
-              return ' selected';
-          } else {
-              return ''
-          }
-      },
-
-<<<<<<< HEAD
-      counterFromZero: function(n, block) {
-          var sum = '';
-          for (var i = 0; i <= n; ++i)
-              sum += block.fn(i);
-          return sum;
-      },
-
-      counterFromOne: function(n, block) {
-          var sum = '';
-          for (var i = 1; i <= n; ++i)
-              sum += block.fn(i);
-          return sum;
-      },
-
-      t: function(str, options) {
-          for (var placeholder in options.hash) {
-            options[placeholder] = options.hash[placeholder];
-          }
-          return Origin.l10n.t(str, options);
-      },
-
-      stripHtml: function(html) {
-          return new Handlebars.SafeString(html);
-      },
-
-      bytesToSize: function(bytes) {
-          if (bytes == 0) return '0 B';
-
-          var k = 1000,
-           sizes = ['B', 'KB', 'MB', 'GB', 'TB', 'PB', 'EB', 'ZB', 'YB'],
-           i = Math.floor(Math.log(bytes) / Math.log(k));
-
-          return (bytes / Math.pow(k, i)).toPrecision(3) + ' ' + sizes[i];
-      },
-
-      renderBooleanOptions: function(selectedValue) {
-          var options = ["true", "false"];
-          var html = '';
-
-          for (var i = 0; i < options.length; i++) {
-              var selected = selectedValue == options[i] ? ' selected' : '';
-              html += '<option value="' + options[i] + '"' + selected + '>' + options[i] + '</option>';
-          }
-
-          return new Handlebars.SafeString(html);
-      },
-
-      pickCSV: function (list, key, separator) {
-        var vals = [];
-        separator = (separator && separator.length) ? separator : ',';
-        if (list && list.length) {
-          for (var i = 0; i < list.length; ++i) {
-            if (key && list[i][key]) {
-              vals.push(list[i][key]);
-=======
-        ifImageIsCourseAsset: function(url, block) {
-          if (url.length !== 0 && url.indexOf('course/assets') == 0) {
-            return block.fn(this);
-          } else {
-            return block.inverse(this);
-          }
-        },
-
-        ifAssetIsExternal: function(url, block) {
-            if(Handlebars.helpers.isAssetExternal(url)) {
-                return block.fn(this);
->>>>>>> 0cc8e8fc
-            } else {
-              vals.push(list[i]);
-            }
-          }
-        }
-        return vals.join(separator);
-      },
-
-      renderTags: function(list, key) {
-        var html = '';
-
-        if (list && list.length) {
-          html = '<ul class="tag-container">';
-
-          for (var i = 0; i < list.length; ++i) {
-            var tag = (key && list[i][key]) ?
-              list[i][key]
-              : list[i];
-            html += '<li class="tag-item" title="' + tag + '"><span class="tag-value">' + tag  + '</span></li>';
-          }
-<<<<<<< HEAD
-          html += '</ul>';
-        }
-
-        return html;
-      },
-      decodeHTML: function(html) {
-        var el = document.createElement('div');
-        el.innerHTML = html;
-        return el.childNodes.length === 0 ? "" : el.childNodes[0].nodeValue;
-      },
-
-      ifHasPermissions: function(permissions, block) {
-        var permissionsArray = permissions.split(',');
-        if (Origin.permissions.hasPermissions(permissionsArray)) {
-          return block.fn(this);
-        } else {
-          return block.inverse(this);
-        }
-      },
-
-      ifMailEnabled: function(block) {
-        if (Origin.constants.useSmtp === true) {
-          return block.fn(this);
-        } else {
-          return block.inverse(this);
-        }
-      },
-
-      getAssetFromValue: function(url) {
-        var urlSplit = url.split('/');
-        var fileName = urlSplit[urlSplit.length - 1];
-        // Get courseAsset model
-        var courseAsset = Origin.editor.data.courseassets.findWhere({_fieldName: fileName});
-
-        if (!courseAsset) {
-          return '';
-        }
-        return '/api/asset/serve/' + courseAsset.get('_assetId');
-      },
-
-      ifImageIsCourseAsset: function(url, block) {
-        if (url.length !== 0 && url.indexOf('course/assets') == 0) {
-          return block.fn(this);
-        } else {
-          return block.inverse(this);
-        }
-      },
-
-      getThumbnailFromValue: function(url) {
-        var urlSplit = url.split('/');
-        var fileName = urlSplit[urlSplit.length - 1];
-        // Get courseAsset model
-        var courseAsset = Origin.editor.data.courseassets.findWhere({_fieldName: fileName});
-        if (courseAsset) {
-          var courseAssetId = courseAsset.get('_assetId');
-          return '/api/asset/thumb/' + courseAssetId;
-        } else {
-          return '/api/asset/thumb/' + url;
-        }
-
-      },
-
-      ifAssetIsExternal: function(url, block) {
-          if(Handlebars.helpers.isAssetExternal(url)) {
-              return block.fn(this);
-          } else {
-              return block.inverse(this);
-          }
-      },
-
-      ifAssetIsHeroImage: function(url, block) {
-        var urlSplit = url.split('/')
-        if (urlSplit.length === 1) {
-          return block.fn(this);
-        } else {
-          return block.inverse(this);
-        }
-      },
-
-      copyStringToClipboard: function(data) {
-        var textArea = document.createElement("textarea");
-
-        textArea.value = data;
-        // Place in top-left corner of screen regardless of scroll position.
-        textArea.style.position = 'fixed';
-        textArea.style.top = 0;
-        textArea.style.left = 0;
-        // Ensure it has a small width and height. Setting to 1px / 1em
-        // doesn't work as this gives a negative w/h on some browsers.
-        textArea.style.width = '2em';
-        textArea.style.height = '2em';
-        // We don't need padding, reducing the size if it does flash render.
-        textArea.style.padding = 0;
-        // Clean up any borders.
-        textArea.style.border = 'none';
-        textArea.style.outline = 'none';
-        textArea.style.boxShadow = 'none';
-        // Avoid flash of white box if rendered for any reason.
-        textArea.style.background = 'transparent';
-
-        document.body.appendChild(textArea);
-
-        textArea.select();
-
-        var success = document.execCommand('copy');
-
-        document.body.removeChild(textArea);
-
-        return success;
-      },
-
-      validateCourseContent: function(currentCourse) {
-        // Let's do a standard check for at least one child object
-        var containsAtLeastOneChild = true;
-        var alerts = [];
-
-        function iterateOverChildren(model) {
-          // Return the function if no children - on components
-          if(!model._children) return;
-
-          var currentChildren = model.getChildren();
-
-          // Do validate across each item
-          if (currentChildren.length === 0) {
-            containsAtLeastOneChild = false;
-
-            var children = _.isArray(model._children) ? model._children.join('/') : model._children;
-            alerts.push(
-              "There seems to be a "
-              + model.get('_type')
-              + " with the title - '"
-              + model.get('title')
-              + "' with no "
-              + children
-            );
-            return;
-          } else {
-            // Go over each child and call validation again
-            currentChildren.each(function(childModel) {
-              iterateOverChildren(childModel);
-            });
-          }
-        }
-
-        // call iterator
-        iterateOverChildren(currentCourse);
-
-        if(alerts.length > 0) {
-          var errorMessage = "";
+          containsAtLeastOneChild = false;
+          var children = _.isArray(model._childTypes) ? model._childTypes.join('/') : model._childTypes;
+          alerts.push(model.get('_type') + " '" + model.get('title') + "' missing " + children);
+          doneIterator();
+        });
+      };
+      // start recursion
+      iterateOverChildren(currentCourse, null, function() {
+        var errorMessage = "";
+        if(alerts.length > 0)  {
           for(var i = 0, len = alerts.length; i < len; i++) {
             errorMessage += "<li>" + alerts[i] + "</li>";
           }
-
-          Origin.Notify.alert({
-            type: 'error',
-            title: Origin.l10n.t('app.validationfailed'),
-            text: errorMessage,
-            callback: _.bind(this.validateCourseConfirm, this)
-          });
-        }
-
-        return containsAtLeastOneChild;
-      },
-=======
-        },
-
-        copyStringToClipboard: function(data) {
-                 
-          var textArea = document.createElement("textarea");
-          
-          textArea.value = data;
-
-          // Place in top-left corner of screen regardless of scroll position.
-          textArea.style.position = 'fixed';
-          textArea.style.top = 0;
-          textArea.style.left = 0;
-    
-          // Ensure it has a small width and height. Setting to 1px / 1em
-          // doesn't work as this gives a negative w/h on some browsers.
-          textArea.style.width = '2em';
-          textArea.style.height = '2em';
-    
-          // We don't need padding, reducing the size if it does flash render.
-          textArea.style.padding = 0;
-    
-          // Clean up any borders.
-          textArea.style.border = 'none';
-          textArea.style.outline = 'none';
-          textArea.style.boxShadow = 'none';
-    
-          // Avoid flash of white box if rendered for any reason.
-          textArea.style.background = 'transparent';
-    
-          document.body.appendChild(textArea);
-    
-          textArea.select();
-    
-          var success = document.execCommand('copy');
-
-          document.body.removeChild(textArea);
-          
-          return success;
-        },
-
-        // checks for at least one child object
-        validateCourseContent: function(currentCourse, callback) {
-          var containsAtLeastOneChild = true;
-          var alerts = [];
-          var iterateOverChildren = function(model, index, doneIterator) {
-            if(!model._childTypes) {
-              return doneIterator();
-            }
-            model.fetchChildren(function(currentChildren) {
-              if (currentChildren.length > 0) {
-                return helpers.forParallelAsync(currentChildren, iterateOverChildren, doneIterator);
-              }
-              containsAtLeastOneChild = false;
-              var children = _.isArray(model._childTypes) ? model._childTypes.join('/') : model._childTypes;
-              alerts.push(model.get('_type') + " '" + model.get('title') + "' missing " + children);
-              doneIterator();
-            });
-          };
-          // start recursion
-          iterateOverChildren(currentCourse, null, function() {
-            var errorMessage = "";
-            if(alerts.length > 0)  {
-              for(var i = 0, len = alerts.length; i < len; i++) {
-                errorMessage += "<li>" + alerts[i] + "</li>";
-              }
-              return callback(new Error(errorMessage));
-            }
-            callback(null, true);
-          });
-        },
->>>>>>> 0cc8e8fc
-
-      isValidEmail: function(value) {
-        var regEx = /^(([^<>()[\]\\.,;:\s@\"]+(\.[^<>()[\]\\.,;:\s@\"]+)*)|(\".+\"))@((\[[0-9]{1,3}\.[0-9]{1,3}\.[0-9]{1,3}\.[0-9]{1,3}\])|(([a-zA-Z\-0-9]+\.)+[a-zA-Z]{2,}))$/;
-<<<<<<< HEAD
-        return value.length > 0 && regEx.test(value);
-=======
-        if (value.length === 0 || !regEx.test(value)) {
-          return false;
-        } else {
-          return true;
-        }
-      },
-
-      contentModelMap: function(type) {
-        var contentModels = {
-          contentobject: 'core/models/contentObjectModel',
-          article: 'core/models/articleModel',
-          block: 'core/models/blockModel',
-          component: 'core/models/componentModel',
-          courseasset: 'core/models/courseAssetModel'
-        };
-        if(contentModels.hasOwnProperty(type)) {
-          return require(contentModels[type]);
-        }
-      },
-
-      /**
-      * Ensures list is iterated (doesn't guarantee order), even if using async iterator
-      * @param list Array or Backbone.Collection
-      * @param func Function to use as iterator. Will be passed item, index and callback function
-      * @param callback Function to be called on completion
-      */
-      forParallelAsync: function(list, func, callback) {
-        if(!list.hasOwnProperty('length') || list.length === 0) {
-          if(typeof callback === 'function') callback();
-          return;
-        }
-        // make a copy in case func modifies the original
-        var listCopy = list.models ? list.models.slice() : list.slice();
-        var doneCount = 0;
-        var _checkCompletion = function() {
-          if((++doneCount === listCopy.length) && typeof callback === 'function') {
-            callback();
+          return callback(new Error(errorMessage));
+        }
+        callback(null, true);
+      });
+    },
+
+    isValidEmail: function(value) {
+      var regEx = /^(([^<>()[\]\\.,;:\s@\"]+(\.[^<>()[\]\\.,;:\s@\"]+)*)|(\".+\"))@((\[[0-9]{1,3}\.[0-9]{1,3}\.[0-9]{1,3}\.[0-9]{1,3}\])|(([a-zA-Z\-0-9]+\.)+[a-zA-Z]{2,}))$/;
+      return value.length > 0 && regEx.test(value);
+    },
+
+    contentModelMap: function(type) {
+      var contentModels = {
+        contentobject: 'core/models/contentObjectModel',
+        article: 'core/models/articleModel',
+        block: 'core/models/blockModel',
+        component: 'core/models/componentModel',
+        courseasset: 'core/models/courseAssetModel'
+      };
+      if(contentModels.hasOwnProperty(type)) {
+        return require(contentModels[type]);
+      }
+    },
+
+    /**
+    * Ensures list is iterated (doesn't guarantee order), even if using async iterator
+    * @param list Array or Backbone.Collection
+    * @param func Function to use as iterator. Will be passed item, index and callback function
+    * @param callback Function to be called on completion
+    */
+    forParallelAsync: function(list, func, callback) {
+      if(!list.hasOwnProperty('length') || list.length === 0) {
+        if(typeof callback === 'function') callback();
+        return;
+      }
+      // make a copy in case func modifies the original
+      var listCopy = list.models ? list.models.slice() : list.slice();
+      var doneCount = 0;
+      var _checkCompletion = function() {
+        if((++doneCount === listCopy.length) && typeof callback === 'function') {
+          callback();
+        }
+      };
+      for(var i = 0, count = listCopy.length; i < count; i++) {
+        func(listCopy[i], i, _checkCompletion);
+      }
+    },
+
+    /**
+    * Does a fetch for model in models, and returns the latest data in the
+    * passed callback
+    * @param models {Array of Backbone.Models}
+    * @param callback {Function to call when complete}
+    */
+    multiModelFetch: function(models, callback) {
+      var collatedData = {};
+      helpers.forParallelAsync(models, function(model, index, done) {
+        model.fetch({
+          success: function(data) {
+            collatedData[index] = data;
+            done();
+          },
+          error: function(data) {
+            console.error('Failed to fetch data for', model.get('_id'), + data.responseText);
+            done();
           }
-        };
-        for(var i = 0, count = listCopy.length; i < count; i++) {
-          func(listCopy[i], i, _checkCompletion);
-        }
-      },
-
-      /**
-      * Ensures list is iterated in order, even if using async iterator
-      * @param list Array or Backbone.Collection
-      * @param func Function to use as iterator. Will be passed item, index and callback function
-      * @param callback Function to be called on completion
-      */
-      forSeriesAsync: function(list, func, callback) {
-        if(!list.hasOwnProperty('length') || list.length === 0) {
-          if(typeof callback === 'function') callback();
-          return;
-        }
-        // make a copy in case func modifies the original
-        var listCopy = list.models ? list.models.slice() : list.slice();
-        var doneCount = -1;
-        var _doAsync = function() {
-          if(++doneCount === listCopy.length) {
-            if(typeof callback === 'function') callback();
-            return;
-          }
-          var nextItem = listCopy[doneCount];
-          if(!nextItem) {
-            console.error('Invalid item at', doneCount + ':', nextItem);
-          }
-          func(nextItem, doneCount, _doAsync);
-        };
-        _doAsync();
-      },
-
-      /**
-      * Does a fetch for model in models, and returns the latest data in the
-      * passed callback
-      * @param models {Array of Backbone.Models}
-      * @param callback {Function to call when complete}
-      */
-      multiModelFetch: function(models, callback) {
-        var collatedData = {};
-        helpers.forParallelAsync(models, function(model, index, done) {
-          model.fetch({
-            success: function(data) {
-              collatedData[index] = data;
-              done();
-            },
-            error: function(data) {
-              console.error('Failed to fetch data for', model.get('_id'), + data.responseText);
-              done();
-            }
-          });
-        }, function doneAll() {
-          var orderedKeys = Object.keys(collatedData).sort();
-          var returnArr = [];
-          for(var i = 0, count = orderedKeys.length; i < count; i++) {
-            returnArr.push(collatedData[orderedKeys[i]]);
-          }
-          callback(returnArr);
         });
->>>>>>> 0cc8e8fc
-      }
-    };
-
-    for(var name in helpers) {
-      if(helpers.hasOwnProperty(name)) {
-        Handlebars.registerHelper(name, helpers[name]);
-      }
+      }, function doneAll() {
+        var orderedKeys = Object.keys(collatedData).sort();
+        var returnArr = [];
+        for(var i = 0, count = orderedKeys.length; i < count; i++) {
+          returnArr.push(collatedData[orderedKeys[i]]);
+        }
+        callback(returnArr);
+      });
     }
-
-    return helpers;
+  };
+
+  for(var name in helpers) {
+    if(!helpers.hasOwnProperty(name)) {
+      continue;
+    }
+    Handlebars.registerHelper(name, helpers[name]);
+  }
+
+  return helpers;
 });