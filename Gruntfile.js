// LICENCE https://github.com/adaptlearning/adapt_authoring/blob/master/LICENSE
module.exports = function(grunt) {
  require('matchdep').filterAll('grunt-*').forEach(grunt.loadNpmTasks);

  // Project configuration.
  grunt.initConfig({
      pkg: grunt.file.readJSON('package.json'),
      "merge-json": {
        en: {
            src: ['routes/lang/en-application.json','frontend/src/plugins/**/lang/en.json'],
            dest: 'routes/lang/en.json',
        }
      },
      copy: {
        main: {
          files: [
            {
              expand: true,
              flatten: true,
              src: ['frontend/src/core/**/assets/**','frontend/src/plugins/**/assets/**'],
              dest: 'frontend/src/adaptbuilder/css/assets/',
              filter: 'isFile'
            },
            {
              expand: true,
              cwd: 'frontend/src/core/libraries/tinymce/',
              src: ['plugins/**/*', 'skins/**/*', 'themes/**/*'],
              dest: 'frontend/src/adaptbuilder/js/'
            }
          ]
        }
      },
      less: {
        dist: {
          files: [
            {
              'frontend/src/adaptbuilder/css/adapt.css': [
                'frontend/src/core/**/*.less',
                'frontend/src/less/**/*.less',
                'frontend/src/plugins/**/*.less'
              ]
            }
          ]
        },
        options: {
          compress: true
        }
      },
      handlebars: {
        compile: {
          options: {
            namespace:"Handlebars.templates",
            processName: function(filePath) {
              var newFilePath = filePath.split("/");
              newFilePath = newFilePath[newFilePath.length - 1].replace(/\.[^/.]+$/, "");
              return  newFilePath;
            },
            partialRegex: /^part_/,
            partialsPathRegex: /\/partials\//
          },
          files: {
            "frontend/src/templates/templates.js": ["frontend/src/core/**/*.hbs", "frontend/src/plugins/**/*.hbs"]
          }
        }
      },
<<<<<<< HEAD
      jscs: {
        src: ['frontend/src/core/**/*.js','!frontend/src/core/libraries/**/*.js','lib/**/*.js','plugins/**/*.js','!plugins/content/**','routes/**/*.js','!**/node_modules/**'],
        options: {
          config: ".jscsrc",
          reporter: "unix",
          fix: true
=======
      jshint: {
        options: {
          reporter: require('jshint-stylish'),
          curly: true,
          undef: true,
          asi: true,
          eqnull: false,
          sub: true
        },
        frontend: {
          options: {
            browser: true,
            es3: true,
            jquery: true,
            globals: {
              Backbone: false,
              Handlebars: false,
              _: false,
              define: false,
              require: false
            }
          },
          files: {
            src: ['frontend/src/core/**/*.js','!frontend/src/core/libraries/**/*.js']
          }
        },
        backend: {
          options: {
            node: true
          },
          files: {
            src: ['lib/**/*.js','plugins/**/*.js','!plugins/content/**','routes/**/*.js','!**/node_modules/**']
          }
>>>>>>> dc48e488
        }
      },
      requirejs: {
        dev: {
          options: {
            name: "core/app/app",
            mainConfigFile: "frontend/src/core/app/config.js",
            out: "frontend/src/adaptbuilder/js/origin.js",
            generateSourceMaps: true,
            preserveLicenseComments:true,
            include: ['core/app/config'],
            optimize: "none"
          }
        },
        compile: {
          options: {
            name: "core/app/app",
            mainConfigFile: "frontend/src/core/app/config.js",
            out: "frontend/src/adaptbuilder/js/origin.js",
            include: ['core/app/config'],
            optimize:"uglify2"
          }
        }
      },
      watch: {
        handlebars: {
          files: ['frontend/src/**/*.hbs'],
          tasks: ['handlebars']
        },
        less: {
          files: ['frontend/src/**/*.less'],
          tasks: ['less']
        },
        routes: {
          files: ['routes/**/*.*'],
          tasks: ['handlebars']
        }
      },
      casperjs: {
        files: ['./test_frontend/*.js', '!./test_frontend/login.js']
      },
      mochaTest: {
        test: {
          options: {
            reporter: 'dot',
            timeout: 3500,
            require: ['should'],
            ui: 'bdd',
            globals: ['app']
          },
          src: [
            'test/*.js'
          ]
        }
      },
      open: {
        server: {
          path: 'http://localhost:<%= server.options.port %>/'
        }
      },
      server: {
        options: {
          port: getHttpPort() || process.env.PORT
        }
      },
      requirePlugins: {
        url: 'frontend/src/plugins/*',
        dest: 'frontend/src/plugins'
      }
    });

    function getHttpPort() {
      if (grunt.file.exists(__dirname + "/conf/config.json")) {
          var config = require(__dirname + "/conf/config.json");
          return config.serverPort;
      } else {
        return false;
      }
    };

    grunt.registerTask('build', 'Running build', function(mode) {
      // To toggle compilation call either:
      // grunt build:prod - or
      // grunt build:dev
      var configFile = 'conf/config.json';

      if (grunt.file.exists(configFile)) {
        var config = grunt.file.readJSON(configFile);

        // Check if we're in 'production' mode
        config.isProduction = (mode === 'prod')
                              ? true
                              : false;

        var compilation = (config.isProduction)
                          ? 'compile'
                          : 'dev';

        // Save the configuration
        grunt.file.write(configFile, JSON.stringify(config, null, 2));

        grunt.task.run(['requirePlugins', 'merge-json', 'copy', 'less', 'handlebars', 'requirejs:'+ compilation]);
      } else {
        grunt.task.run(['requirePlugins', 'copy', 'less', 'handlebars', 'requirejs:dev']);
      }
    });

    grunt.registerTask('server', "Running Server", function() {
      grunt.task.run(['requirePlugins', 'copy', 'less', 'handlebars', 'open:server', 'watch']);
    });

    // Compiles frontend plugins
    grunt.registerTask('requirePlugins', 'Compiling plugins', function() {

      var config = grunt.config.get('requirePlugins');
      var requirePaths = '';

      // Go through each subfolder in the plugins directory
      var foldersArray = grunt.file.expand({filter: "isDirectory"}, config.url);

      // Check if any plugins are available
      if (foldersArray.length === 0) {
        requirePaths += "'";
      }
      foldersArray.forEach(function(path, index, folders) {

        // Strip off front of path to make relative path to config file
        var relativePath = path.replace('frontend/src', '');
        var splitter = "','";

        if (index === folders.length - 1) {
            splitter = "'"
        }

        requirePaths += relativePath + '/index.js' + splitter;


      });

      var requireStatement = "require(['" + requirePaths +"]);";
      grunt.file.write(config.dest + '/plugins.js', requireStatement);

    });

    grunt.registerTask('default',['requirePlugins', 'less', 'handlebars', 'watch']);
    grunt.registerTask('test',['mochaTest']);
    grunt.registerTask('test-ui', ['casperjs']);

};<|MERGE_RESOLUTION|>--- conflicted
+++ resolved
@@ -63,14 +63,14 @@
           }
         }
       },
-<<<<<<< HEAD
       jscs: {
         src: ['frontend/src/core/**/*.js','!frontend/src/core/libraries/**/*.js','lib/**/*.js','plugins/**/*.js','!plugins/content/**','routes/**/*.js','!**/node_modules/**'],
         options: {
           config: ".jscsrc",
           reporter: "unix",
           fix: true
-=======
+        }
+      },
       jshint: {
         options: {
           reporter: require('jshint-stylish'),
@@ -104,7 +104,6 @@
           files: {
             src: ['lib/**/*.js','plugins/**/*.js','!plugins/content/**','routes/**/*.js','!**/node_modules/**']
           }
->>>>>>> dc48e488
         }
       },
       requirejs: {
