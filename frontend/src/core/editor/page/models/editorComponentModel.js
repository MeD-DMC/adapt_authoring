// LICENCE https://github.com/adaptlearning/adapt_authoring/blob/master/LICENSE
define(function(require) {
  var EditorModel = require('editorGlobal/models/editorModel');

  var EditorComponentModel = EditorModel.extend({
    urlRoot: '/api/content/component',
    _parent: 'blocks',
    _siblings: 'components',
    _children: false,
    // These are the only attributes which should be permitted on a save
    // TODO look into this...
    whitelistAttributes: [
      '_id',
      '_componentType',
      '_courseId',
      '_layout',
      '_parentId',
      '_type',
      'properties',
      '_component',
      '_extensions',
      '_classes',
      '_isOptional',
      '_isAvailable',
      'body',
      'displayTitle',
      'title',
      'version',
      'themeSettings'
    ],

<<<<<<< HEAD
    initialize: function() {
      // TODO intentional override?
    }
  });
=======
    var EditorComponentModel = EditorModel.extend({
        urlRoot: '/api/content/component',
        initialize: function() {},

        _parent: 'blocks',
        _siblings:'components',
        _children: false,
        // These are the only attributes which should be permitted on a save
        whitelistAttributes: ['_id', '_componentType', '_courseId', '_layout', '_parentId', 
            '_type', 'properties', '_component', '_extensions', '_classes', '_isOptional', '_isAvailable', 'body', 'displayTitle', 
            'title', 'version', '_onScreen']
    });

    return EditorComponentModel;
>>>>>>> 9052b3ed

  return EditorComponentModel;
});<|MERGE_RESOLUTION|>--- conflicted
+++ resolved
@@ -26,30 +26,14 @@
       'displayTitle',
       'title',
       'version',
-      'themeSettings'
+      'themeSettings',
+      '_onScreen'
     ],
 
-<<<<<<< HEAD
     initialize: function() {
       // TODO intentional override?
     }
   });
-=======
-    var EditorComponentModel = EditorModel.extend({
-        urlRoot: '/api/content/component',
-        initialize: function() {},
-
-        _parent: 'blocks',
-        _siblings:'components',
-        _children: false,
-        // These are the only attributes which should be permitted on a save
-        whitelistAttributes: ['_id', '_componentType', '_courseId', '_layout', '_parentId', 
-            '_type', 'properties', '_component', '_extensions', '_classes', '_isOptional', '_isAvailable', 'body', 'displayTitle', 
-            'title', 'version', '_onScreen']
-    });
-
-    return EditorComponentModel;
->>>>>>> 9052b3ed
 
   return EditorComponentModel;
 });