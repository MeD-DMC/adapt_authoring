--- conflicted
+++ resolved
@@ -50,123 +50,9 @@
       return Moment(date).format(format);
     },
 
-<<<<<<< HEAD
-          return noDisplay;
-        },
-        momentFormat: function(date, format) {
-          if (typeof date == 'undefined') {
-            return '-';
-          }
-
-          return moment(date).format(format);
-        },
-        formatDuration: function(duration) {
-          var zero = '0', hh, mm, ss;
-          var time = new Date(0, 0, 0, 0, 0, Math.floor(duration), 0);
-
-          hh = time.getHours();
-          mm = time.getMinutes();
-          ss = time.getSeconds();
-
-          // Pad zero values to 00
-          hh = (zero+hh).slice(-2);
-          mm = (zero+mm).slice(-2);
-          ss = (zero+ss).slice(-2);
-
-          return hh + ':' + mm + ':' + ss;
-        },
-        // checks for http/https and www. prefix
-        isAssetExternal: function(url) {
-          if (url && url.length > 0) {
-            var urlRegEx = new RegExp(/^(https?:\/\/)|^(www\.)/);
-            return url.match(urlRegEx) !== null;
-          } else {
-            return true;
-          }
-        },
-        ifValueEquals: function(value, text, block) {
-            if (value === text) {
-                return block.fn(this);
-            } else {
-                return block.inverse(this);
-            }
-        },
-        ifUserIsMe: function(userId, block) {
-          if (userId === Origin.sessionModel.get('id')) {
-            return block.fn(this);
-          } else {
-            return block.inverse(this);
-          }
-        },
-        selected: function(option, value){
-            if (option === value) {
-                return ' selected';
-            } else {
-                return ''
-            }
-        },
-        counterFromZero: function(n, block) {
-            var sum = '';
-            for (var i = 0; i <= n; ++i)
-                sum += block.fn(i);
-            return sum;
-        },
-        counterFromOne: function(n, block) {
-            var sum = '';
-            for (var i = 1; i <= n; ++i)
-                sum += block.fn(i);
-            return sum;
-        },
-        t: function(str, options) {
-            for (var placeholder in options.hash) {
-              options[placeholder] = options.hash[placeholder];
-            }
-            return Origin.l10n.t(str, options);
-        },
-        stripHtml: function(html) {
-            return new Handlebars.SafeString(html);
-        },
-        bytesToSize: function(bytes) {
-            if (bytes == 0) return '0 B';
-
-            var k = 1000,
-             sizes = ['B', 'KB', 'MB', 'GB', 'TB', 'PB', 'EB', 'ZB', 'YB'],
-             i = Math.floor(Math.log(bytes) / Math.log(k));
-
-            return (bytes / Math.pow(k, i)).toPrecision(3) + ' ' + sizes[i];
-        },
-        renderBooleanOptions: function(selectedValue) {
-            var options = ["true", "false"];
-            var html = '';
-
-            for (var i = 0; i < options.length; i++) {
-                var selected = selectedValue == options[i] ? ' selected' : '';
-                html += '<option value="' + options[i] + '"' + selected + '>' + options[i] + '</option>';
-            }
-
-            return new Handlebars.SafeString(html);
-        },
-        pickCSV: function (list, key, separator) {
-          var vals = [];
-          separator = (separator && separator.length) ? separator : ',';
-          if (list && list.length) {
-            for (var i = 0; i < list.length; ++i) {
-              if (key && list[i][key]) {
-                vals.push(list[i][key]);
-              } else {
-                vals.push(list[i]);
-              }
-            }
-          }
-          return vals.join(separator);
-        },
-        renderTags: function(list, key) {
-          var html = '';
-=======
     formatDuration: function(duration) {
       var zero = '0', hh, mm, ss;
       var time = new Date(0, 0, 0, 0, 0, Math.floor(duration), 0);
->>>>>>> b92c928e
 
       hh = time.getHours();
       mm = time.getMinutes();
@@ -232,113 +118,13 @@
       var sizes = ['B', 'KB', 'MB', 'GB', 'TB', 'PB', 'EB', 'ZB', 'YB'];
       var i = Math.floor(Math.log(bytes) / Math.log(k));
 
-<<<<<<< HEAD
-            return '/api/asset/serve/' + courseAssetId;
-          } else {
-            return '';
-          }
-        },
-=======
       return (bytes / Math.pow(k, i)).toPrecision(3) + ' ' + sizes[i];
     },
->>>>>>> b92c928e
 
     renderBooleanOptions: function(selectedValue) {
       var options = ["true", "false"];
       var html = '';
 
-<<<<<<< HEAD
-        },
-
-        ifAssetIsExternal: function(url, block) {
-            if(Handlebars.helpers.isAssetExternal(url)) {
-                return block.fn(this);
-            } else {
-                return block.inverse(this);
-            }
-        },
-
-        ifAssetIsHeroImage: function(url, block) {
-          var urlSplit = url.split('/')
-          if (urlSplit.length === 1) {
-            return block.fn(this);
-          } else {
-            return block.inverse(this);
-          }
-        },
-
-        copyStringToClipboard: function(data) {
-
-          var textArea = document.createElement("textarea");
-
-          textArea.value = data;
-
-          // Place in top-left corner of screen regardless of scroll position.
-          textArea.style.position = 'fixed';
-          textArea.style.top = 0;
-          textArea.style.left = 0;
-
-          // Ensure it has a small width and height. Setting to 1px / 1em
-          // doesn't work as this gives a negative w/h on some browsers.
-          textArea.style.width = '2em';
-          textArea.style.height = '2em';
-
-          // We don't need padding, reducing the size if it does flash render.
-          textArea.style.padding = 0;
-
-          // Clean up any borders.
-          textArea.style.border = 'none';
-          textArea.style.outline = 'none';
-          textArea.style.boxShadow = 'none';
-
-          // Avoid flash of white box if rendered for any reason.
-          textArea.style.background = 'transparent';
-
-          document.body.appendChild(textArea);
-
-          textArea.select();
-
-          var success = document.execCommand('copy');
-
-          document.body.removeChild(textArea);
-
-          return success;
-        },
-
-        validateCourseContent: function(currentCourse) {
-          // Let's do a standard check for at least one child object
-          var containsAtLeastOneChild = true;
-
-          var alerts = [];
-
-          function iterateOverChildren(model) {
-            // Return the function if no children - on components
-            if(!model._children) return;
-
-            var currentChildren = model.getChildren();
-
-            // Do validate across each item
-            if (currentChildren.length == 0) {
-              containsAtLeastOneChild = false;
-
-              var children = _.isArray(model._children) ? model._children.join('/') : model._children;
-              alerts.push(
-                "There seems to be a "
-                + model.get('_type')
-                + " with the title - '"
-                + model.get('title')
-                + "' with no "
-                + children
-              );
-
-              return;
-            } else {
-              // Go over each child and call validation again
-              currentChildren.each(function(childModel) {
-                iterateOverChildren(childModel);
-              });
-            }
-=======
       for (var i = 0; i < options.length; i++) {
         var selected = selectedValue == options[i] ? ' selected' : '';
         html += '<option value="' + options[i] + '"' + selected + '>' + options[i] + '</option>';
@@ -361,7 +147,6 @@
       }
       return vals.join(separator);
     },
->>>>>>> b92c928e
 
     renderTags: function(list, key) {
       if (!list || !list.length) {
