--- conflicted
+++ resolved
@@ -9,13 +9,9 @@
       templates: 'templates/templates',
       polyglot: 'core/libraries/polyglot.min',
       jsoneditor: 'core/libraries/jquery.jsoneditor.min',
-<<<<<<< HEAD
       'jquery-ui': 'core/libraries/jquery-ui.min',
-      'jquery-form' : 'core/libraries/jquery.form'
-=======
-      velocity: 'core/libraries/velocity',
-      'jquery-ui': 'core/libraries/jquery-ui.min'
->>>>>>> f7f2a2b8
+      'jquery-form' : 'core/libraries/jquery.form',
+      velocity: 'core/libraries/velocity'
     },
     shim: {
       jquery: [
