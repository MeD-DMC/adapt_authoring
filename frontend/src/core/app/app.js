--- conflicted
+++ resolved
@@ -7,22 +7,15 @@
     'coreJS/globalMenu/globalMenu',
     'coreJS/app/helpers',
     'polyglot',
-<<<<<<< HEAD
-    'templates'
-], function (Origin, Router, User, SessionModel, NavigationView, GlobalMenu, Helpers, Polyglot) {
-=======
     'templates',
     'coreJS/app/contextMenu'
-], function (Origin, Router, User, SessionModel, NavigationView, Helpers, Polyglot) {
+], function (Origin, Router, User, SessionModel, NavigationView, GlobalMenu, Helpers, Polyglot, ContextMenu) {
 
->>>>>>> 4aae3ec9
   var locale = localStorage.getItem('lang') || 'en';
   // Get the language file
   $.getJSON('lang/' + locale, function(data) {
     // Instantiate Polyglot with phrases
     window.polyglot = new Polyglot({phrases: data});
-
-    Origin.trigger('app:initContextMenu');
 
     Origin.sessionModel = new SessionModel();
 
