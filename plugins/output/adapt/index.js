--- conflicted
+++ resolved
@@ -132,20 +132,6 @@
               }
               return callback(error);
             }
-<<<<<<< HEAD
-            if (stdout.length > 0) {
-              logger.log('info', `stdout: ${stdout}`);
-              app.emit('previewCreated', tenantId, courseId, outputFolder);
-            }
-            self.clearBuildFlag(path.join(BUILD_FOLDER, Constants.Filenames.Rebuild), callback);
-          });
-        });
-      });
-    },
-    function zipPackage(callback) {
-      if (mode !== Constants.Modes.publish) { // no download required, skip
-        return callback();
-=======
 
             args.push('--outputdir=' + outputFolder);
             args.push('--theme=' + themeName);
@@ -231,7 +217,6 @@
       if (err) {
         logger.log('error', err);
         return next(err);
->>>>>>> b92c928e
       }
       // Now zip the build package
       var filename = path.join(COURSE_FOLDER, Constants.Filenames.Download);
