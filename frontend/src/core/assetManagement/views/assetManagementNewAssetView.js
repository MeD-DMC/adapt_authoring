--- conflicted
+++ resolved
@@ -22,11 +22,7 @@
 
     postRender: function() {
       // tagging
-<<<<<<< HEAD
       this.$('#tags_control').tagsInput({
-=======
-      $('#tags_control').tagsInput({
->>>>>>> f16d083a
         autocomplete_url: '/api/autocomplete/tag',
         onAddTag: _.bind(this.onAddTag, this),
         onRemoveTag: _.bind(this.onRemoveTag, this),
