define(function(require){

  var Backbone = require('backbone');
  var Handlebars = require('handlebars');
  var OriginView = require('coreJS/app/views/originView');
  var Origin = require('coreJS/app/origin');

  var AssetPreviewView = OriginView.extend({

    tagName: 'div',

<<<<<<< HEAD
    className: 'asset-item-preview',
=======
    className: 'asset-preview-panel',
>>>>>>> e054f067

    events: {
    },

    preRender: function() {
      this.listenTo(this, 'remove', this.remove);
      this.listenTo(this.model, 'destroy', this.remove);
    },

    postRender: function () {
      if (this.$('audio, video').length) {
        // Add wmv formats to the accepted types
        mejs.plugins.silverlight[0].types.push('video/x-ms-wmv');
        mejs.plugins.silverlight[0].types.push('audio/x-ms-wma');
        var mediaElement = this.$('audio, video').mediaelementplayer({
          pluginPath:'adaptbuilder/css/assets/',
          features: ['playpause','progress','current','duration']
        });
      }
    }

  }, {
    template: 'assetPreview'
  });

  return AssetPreviewView;

});<|MERGE_RESOLUTION|>--- conflicted
+++ resolved
@@ -9,11 +9,7 @@
 
     tagName: 'div',
 
-<<<<<<< HEAD
-    className: 'asset-item-preview',
-=======
     className: 'asset-preview-panel',
->>>>>>> e054f067
 
     events: {
     },
