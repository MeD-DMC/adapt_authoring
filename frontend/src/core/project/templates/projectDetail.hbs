--- conflicted
+++ resolved
@@ -6,14 +6,13 @@
       </div>
     </a>
     <div class="editing-overlay-panel-content">
-<<<<<<< HEAD
       <div class="editing-overlay-panel-content-inner">
         <form class="forms">
           <label for="projectDetailTitle">{{t 'app.projecttitle'}} <span class="req">*</span> <span id="titleErrorMessage" class="error"></span>
             <input type="text" class="width-30" id="projectDetailTitle" value="{{ title }}" autocomplete="off">
           </label>
           <label for="projectDetailDescription">{{t 'app.projectdescription'}}
-            <textarea class="width-30" id="projectDetailDescription">{{ body }}</textarea>
+            <textarea class="text-editor form-control" id="projectDetailDescription" placeholder="Placeholder">{{body}}</textarea>
           </label>
           <ul class="forms-list">
             <li>
@@ -31,30 +30,6 @@
           </ul>
         </form>
       </div>
-=======
-      <form class="forms">
-        <label for="projectDetailTitle">{{t 'app.projecttitle'}} <span class="req">*</span> <span id="titleErrorMessage" class="error"></span>
-          <input type="text" class="width-30" id="projectDetailTitle" value="{{ title }}" autocomplete="off">
-        </label>
-        <label for="projectDetailDescription">{{t 'app.projectdescription'}}
-          <textarea class="text-editor form-control" id="projectDetailDescription" placeholder="Placeholder">{{body}}</textarea>
-        </label>
-        <ul class="forms-list">
-          <li>
-            <input type="radio" name="visibility" id="visibility-1" value="1">
-            <label for="visibility-1">Only visible to me</label>
-          </li>
-          <li>
-            <input type="radio" name="visibility" id="visibility-2" value="2">
-            <label for="visibility-2">Allow my colleagues to view and edit this</label>
-          </li>
-          <li>
-            <input type="radio" name="visibility" id="visibility-3" value="3">
-            <label for="visibility-2">Allow anyone to view this</label>
-          </li>
-        </ul>
-      </form>
->>>>>>> d2b2fe56
     </div>
     {{#if _id}}
     <div class="editing-overlay-panel">
