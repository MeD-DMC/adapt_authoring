define(function(require) {

	var EditorModel = require('coreJS/editor/models/editorModel');

	var EditorArticleModel = EditorModel.extend({

		urlRoot: '/api/content/article',
<<<<<<< HEAD
		initialize: function() {}
	}, 
	{
        _parent:'contentObjects',
        _siblings:'articles',
        _children: 'blocks'
=======

		initialize: function() {},

		_parent:'contentObjects',

	    _siblings:'articles',

	    _children: 'blocks'

>>>>>>> 887aa1c2
	});

	return EditorArticleModel;

});<|MERGE_RESOLUTION|>--- conflicted
+++ resolved
@@ -5,24 +5,10 @@
 	var EditorArticleModel = EditorModel.extend({
 
 		urlRoot: '/api/content/article',
-<<<<<<< HEAD
-		initialize: function() {}
-	}, 
-	{
-        _parent:'contentObjects',
+		initialize: function() {},
+		_parent:'contentObjects',
         _siblings:'articles',
         _children: 'blocks'
-=======
-
-		initialize: function() {},
-
-		_parent:'contentObjects',
-
-	    _siblings:'articles',
-
-	    _children: 'blocks'
-
->>>>>>> 887aa1c2
 	});
 
 	return EditorArticleModel;
