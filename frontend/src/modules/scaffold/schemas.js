<<<<<<< HEAD
// LICENCE https://github.com/adaptlearning/adapt_authoring/blob/master/LICENSE
define(function(require) {
    var Origin = require('core/origin');
    var SchemasModel = require('./models/schemasModel');

    var Schemas = function(schemaName) {
        var configModel = Origin.editor.data.config;

        if (configModel) {
            // Remove any extensions and components that are not enabled on this course
            var enabledExtensions = configModel.get('_enabledExtensions');
            var enabledExtensionsKeys = [];

            // Grab the targetAttribute
            _.each(enabledExtensions, function(value, key) {
                enabledExtensionsKeys.push(value.targetAttribute);
            });
            // Get the schema
            var schema = JSON.parse(JSON.stringify(Origin.schemas.get(schemaName)));
            if(!schema) {
              throw new Error('No schema found for \'' + schemaName + '\'');
            }
            // Compare the enabledExtensions against the current schemas
            if (schema._extensions) {
                _.each(schema._extensions.properties, function(value, key) {
                    if (!_.contains(enabledExtensionsKeys, key)) {
                        delete schema._extensions.properties[key];
                    }
                });
                if(_.isEmpty(schema._extensions.properties)) {
                    delete schema._extensions;
                }
            }
            if (schema.menuSettings) {
                // only include settings for used menus
                var appliedMenus = [ configModel.get('_menu') ]; // FIXME we only support one menu right now...
                _.each(schema.menuSettings.properties, function(value, key) {
                    if (!_.contains(appliedMenus, value.name)) {
                        delete schema.menuSettings.properties[key];
                        return;
                    }
                    // give the fieldset the title of the menu
                    var menuName = Origin.editor.data.menutypes.findWhere({ name: value.name }).get('displayName');
                    schema.menuSettings.properties[key].title = menuName;
                });
                if(_.isEmpty(schema.menuSettings.properties)) {
                    delete schema.menuSettings;
                }
            }
            if (schema.themeSettings) {
                // only include settings for used themes
                var appliedThemes = [ configModel.get('_theme') ]; // FIXME we only support one theme right now...
                _.each(schema.themeSettings.properties, function(value, key) {
                    if (!_.contains(appliedThemes, value.name)) {
                        delete schema.themeSettings.properties[key];
                        return;
                    }
                    // give the fieldset the title of the theme
                    var themeName = Origin.editor.data.themetypes.findWhere({ name: value.name }).get('displayName');
                    schema.themeSettings.properties[key].title = themeName;
                });
                if(_.isEmpty(schema.themeSettings.properties)) {
                    delete schema.themeSettings;
                }
            }

            if (schemaName == 'course') {
                // Remove unrequired globals from the course
                if (schema._globals && schema._globals.properties._extensions) {
                    _.each(schema._globals.properties._extensions.properties, function(value, key) {
                        if (!_.contains(enabledExtensionsKeys, key)) {
                            delete schema._globals.properties._extensions.properties[key];
                        }
                    });
                }

                // Go through each _enabledComponents and find it in the schemas
                if (schema._globals && schema._globals.properties._components) {

                    var enabledComponents = configModel.get('_enabledComponents');

                    var enabledComponentsKeys = _.pluck(enabledComponents, '_component');
                    _.each(schema._globals.properties._components.properties, function(value, key) {
                        if (!_.contains(enabledComponentsKeys, key)) {
                            delete schema._globals.properties._components.properties[key];
                        }
                    });

                }

                // trim off the empty globals objects
                _.each(schema._globals.properties, function(value, key) {
                    if(_.isEmpty(value.properties)) {
                    delete schema._globals.properties[key];
                    }
                });

            }

            // trim off any empty fieldsets
            _.each(schema, function(value, key) {
                if(value.hasOwnProperty('properties') && _.isEmpty(value.properties)) {
                  delete schema[key];
                }
            });

            // Return the modified schema
            return schema;
        } else {
          /**
          * Remove globals as these are appended to the course model
          * Assumption that no menu or theme applied, so don't show settings
          */
          return _.omit(Origin.schemas.get(schemaName), [
            '_extensions',
            'globals',
            'themeSettings',
            'menuSettings'
          ]);
=======
define([ 'core/origin', './models/schemasModel' ], function(Origin, SchemasModel) {

  var Schemas = function(schemaName) {
    var schema = JSON.parse(JSON.stringify(Origin.schemas.get(schemaName)));

    if (!schema) {
      throw new Error('No schema found for "' + schemaName + '"');
    }

    var config = Origin.editor.data.config;

    if (!config) {
      delete schema._extensions;

      return schema;
    }

    // remove any extensions and components that are not enabled on this course
    var enabledExtensions = _.pluck(config.get('_enabledExtensions'), 'targetAttribute');
    var schemaExtensions = schema._extensions;
    var schemaExtensionsProperties = schemaExtensions && schemaExtensions.properties;

    for (var key in schemaExtensionsProperties) {
      if (schemaExtensionsProperties.hasOwnProperty(key) &&
        !_.contains(enabledExtensions, key)) {
        delete schemaExtensionsProperties[key];
      }
    }

    if (schemaName === 'course') {
      // remove unrequired globals from the course
      var globals = schema._globals.properties;
      var extensionGlobals = globals._extensions.properties;
      var componentGlobals = globals._components.properties;
      var enabledComponents = _.pluck(config.get('_enabledComponents'), '_component');

      for (key in extensionGlobals) {
        if (extensionGlobals.hasOwnProperty(key) &&
          !_.contains(enabledExtensions, key)) {
          delete extensionGlobals[key];
>>>>>>> e311de1d
        }
      }

      for (key in componentGlobals) {
        if (componentGlobals.hasOwnProperty(key) &&
          !_.contains(enabledComponents, key)) {
          delete componentGlobals[key];
        }
      }

      // trim off the empty globals objects
      for (key in globals) {
        if (globals.hasOwnProperty(key) && _.isEmpty(globals[key].properties)) {
          delete globals[key];
        }
      }
    }

    // trim off any empty fieldsets
    for (key in schema) {
      if (!schema.hasOwnProperty(key)) continue;

      var properties = schema[key].properties;

      if (properties && _.isEmpty(properties)) {
        delete schema[key];
      }
    }

    return schema;
  };

  return Schemas;

});<|MERGE_RESOLUTION|>--- conflicted
+++ resolved
@@ -1,124 +1,3 @@
-<<<<<<< HEAD
-// LICENCE https://github.com/adaptlearning/adapt_authoring/blob/master/LICENSE
-define(function(require) {
-    var Origin = require('core/origin');
-    var SchemasModel = require('./models/schemasModel');
-
-    var Schemas = function(schemaName) {
-        var configModel = Origin.editor.data.config;
-
-        if (configModel) {
-            // Remove any extensions and components that are not enabled on this course
-            var enabledExtensions = configModel.get('_enabledExtensions');
-            var enabledExtensionsKeys = [];
-
-            // Grab the targetAttribute
-            _.each(enabledExtensions, function(value, key) {
-                enabledExtensionsKeys.push(value.targetAttribute);
-            });
-            // Get the schema
-            var schema = JSON.parse(JSON.stringify(Origin.schemas.get(schemaName)));
-            if(!schema) {
-              throw new Error('No schema found for \'' + schemaName + '\'');
-            }
-            // Compare the enabledExtensions against the current schemas
-            if (schema._extensions) {
-                _.each(schema._extensions.properties, function(value, key) {
-                    if (!_.contains(enabledExtensionsKeys, key)) {
-                        delete schema._extensions.properties[key];
-                    }
-                });
-                if(_.isEmpty(schema._extensions.properties)) {
-                    delete schema._extensions;
-                }
-            }
-            if (schema.menuSettings) {
-                // only include settings for used menus
-                var appliedMenus = [ configModel.get('_menu') ]; // FIXME we only support one menu right now...
-                _.each(schema.menuSettings.properties, function(value, key) {
-                    if (!_.contains(appliedMenus, value.name)) {
-                        delete schema.menuSettings.properties[key];
-                        return;
-                    }
-                    // give the fieldset the title of the menu
-                    var menuName = Origin.editor.data.menutypes.findWhere({ name: value.name }).get('displayName');
-                    schema.menuSettings.properties[key].title = menuName;
-                });
-                if(_.isEmpty(schema.menuSettings.properties)) {
-                    delete schema.menuSettings;
-                }
-            }
-            if (schema.themeSettings) {
-                // only include settings for used themes
-                var appliedThemes = [ configModel.get('_theme') ]; // FIXME we only support one theme right now...
-                _.each(schema.themeSettings.properties, function(value, key) {
-                    if (!_.contains(appliedThemes, value.name)) {
-                        delete schema.themeSettings.properties[key];
-                        return;
-                    }
-                    // give the fieldset the title of the theme
-                    var themeName = Origin.editor.data.themetypes.findWhere({ name: value.name }).get('displayName');
-                    schema.themeSettings.properties[key].title = themeName;
-                });
-                if(_.isEmpty(schema.themeSettings.properties)) {
-                    delete schema.themeSettings;
-                }
-            }
-
-            if (schemaName == 'course') {
-                // Remove unrequired globals from the course
-                if (schema._globals && schema._globals.properties._extensions) {
-                    _.each(schema._globals.properties._extensions.properties, function(value, key) {
-                        if (!_.contains(enabledExtensionsKeys, key)) {
-                            delete schema._globals.properties._extensions.properties[key];
-                        }
-                    });
-                }
-
-                // Go through each _enabledComponents and find it in the schemas
-                if (schema._globals && schema._globals.properties._components) {
-
-                    var enabledComponents = configModel.get('_enabledComponents');
-
-                    var enabledComponentsKeys = _.pluck(enabledComponents, '_component');
-                    _.each(schema._globals.properties._components.properties, function(value, key) {
-                        if (!_.contains(enabledComponentsKeys, key)) {
-                            delete schema._globals.properties._components.properties[key];
-                        }
-                    });
-
-                }
-
-                // trim off the empty globals objects
-                _.each(schema._globals.properties, function(value, key) {
-                    if(_.isEmpty(value.properties)) {
-                    delete schema._globals.properties[key];
-                    }
-                });
-
-            }
-
-            // trim off any empty fieldsets
-            _.each(schema, function(value, key) {
-                if(value.hasOwnProperty('properties') && _.isEmpty(value.properties)) {
-                  delete schema[key];
-                }
-            });
-
-            // Return the modified schema
-            return schema;
-        } else {
-          /**
-          * Remove globals as these are appended to the course model
-          * Assumption that no menu or theme applied, so don't show settings
-          */
-          return _.omit(Origin.schemas.get(schemaName), [
-            '_extensions',
-            'globals',
-            'themeSettings',
-            'menuSettings'
-          ]);
-=======
 define([ 'core/origin', './models/schemasModel' ], function(Origin, SchemasModel) {
 
   var Schemas = function(schemaName) {
@@ -159,7 +38,6 @@
         if (extensionGlobals.hasOwnProperty(key) &&
           !_.contains(enabledExtensions, key)) {
           delete extensionGlobals[key];
->>>>>>> e311de1d
         }
       }
 
