<!DOCTYPE html>
<html lang="en">
  <head>
    <!-- TODO needs to be localisable -->
    <title>Adapt Authoring Tool</title>
<<<<<<< HEAD
    <link rel="icon" type="image/png" href="adaptbuilder/css/assets/favicon.png" />
    <link rel="stylesheet" href="adaptbuilder/css/adapt.css" />
    <link rel="stylesheet" href="core/libraries/font-awesome-4.2.0/css/font-awesome.min.css">
=======
    <link rel="icon" type="image/png" href="/css/assets/favicon.png" />
    <link rel="stylesheet" href="/css/adapt.css" />
    <link rel="stylesheet" href="/font-awesome-4.5.0/css/font-awesome.min.css">
>>>>>>> 676f2282
    <meta http-equiv="cache-control" content="no-store, no-cache, must-revalidate" />
    <meta http-equiv="Pragma" content="no-store, no-cache" />
    <meta http-equiv="Expires" content="0" />
  </head>
  <body>
    <div id="app" class="app container">
      <div class="location-title">
      </div>
      <div class="app-inner" style="color: red"><i class="fa fa-exclamation-circle fa-4x"></i>&nbsp;<span style="font-size: large">{{http_code}} - {{error}}</span>
      </div>
    </div>
  </body>
</html><|MERGE_RESOLUTION|>--- conflicted
+++ resolved
@@ -3,15 +3,9 @@
   <head>
     <!-- TODO needs to be localisable -->
     <title>Adapt Authoring Tool</title>
-<<<<<<< HEAD
-    <link rel="icon" type="image/png" href="adaptbuilder/css/assets/favicon.png" />
-    <link rel="stylesheet" href="adaptbuilder/css/adapt.css" />
-    <link rel="stylesheet" href="core/libraries/font-awesome-4.2.0/css/font-awesome.min.css">
-=======
-    <link rel="icon" type="image/png" href="/css/assets/favicon.png" />
-    <link rel="stylesheet" href="/css/adapt.css" />
-    <link rel="stylesheet" href="/font-awesome-4.5.0/css/font-awesome.min.css">
->>>>>>> 676f2282
+    <link rel="icon" type="image/png" href="css/assets/favicon.png" />
+    <link rel="stylesheet" href="css/adapt.css" />
+    <link rel="stylesheet" href="font-awesome-4.5.0/css/font-awesome.min.css">
     <meta http-equiv="cache-control" content="no-store, no-cache, must-revalidate" />
     <meta http-equiv="Pragma" content="no-store, no-cache" />
     <meta http-equiv="Expires" content="0" />
