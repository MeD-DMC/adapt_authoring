--- conflicted
+++ resolved
@@ -25,7 +25,7 @@
 
     preRender: function() {
       this.listenTo(Origin, 'editorView:removeSubViews', this.remove);
-      this.listenTo(Origin, 'editorPage:removePageSubViews', this.remove);
+      this.listenTo(Origin, 'editorPageView:removePageSubViews', this.remove);
     },
 
     postRender: function() {
@@ -53,7 +53,6 @@
         _courseId: Origin.editor.data.course.get('_id')
       },
       {
-<<<<<<< HEAD
           error: function() {
             alert('error adding new block');
           },
@@ -61,15 +60,6 @@
             Origin.trigger('editorView:fetchData');
           }
         });
-=======
-        error: function() {
-          alert('error adding new block');
-        },
-        success: function() {
-          Origin.trigger('editor:fetchData');
-        }
-      });
->>>>>>> b0477ce2
     },
 
     deletePageArticle: function(event) {
