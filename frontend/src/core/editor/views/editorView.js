define(function(require){

  var Backbone = require('backbone');
  var Handlebars = require('handlebars');
  var AdaptBuilder = require('coreJS/app/adaptBuilder');
  var BuilderView = require('coreJS/app/views/builderView');
<<<<<<< HEAD
  var EditorSidebarView = require('coreJS/editor/views/editorSidebarView');
  var EditorMenuView = require('coreJS/editor/views/editorMenuView');
  var EditorContentObjectsCollection = require('coreJS/editor/collections/editorContentObjectsCollection');
=======
  var PageView = require('coreJS/editor/views/pageView');
  var PageCollection = require('coreJS/editor/collections/pageCollection');
  var PageModel = require('coreJS/editor/models/pageModel');
>>>>>>> f167a4f7
  
  var EditorView = BuilderView.extend({

    tagName: "div",

    className: "editor-view",

<<<<<<< HEAD
    initialize: function(options) {
      this.currentView = options.currentView;
      this.listenTo(this.model, 'sync', this.render);
      this.listenTo(AdaptBuilder, 'remove:views', this.remove);
      this.preRender();
      this.model.fetch();
    },

    preRender: function(options) {
    },

    postRender: function() {
      this.renderEditorSidebar();
      if (this.currentView === "menu") {
        this.renderEditorMenu();
      }
    },

    renderEditorSidebar: function() {
      this.$el.append(new EditorSidebarView().$el);
    },

    renderEditorMenu: function() {
      this.$('.editor-inner').html(new EditorMenuView({
        model: this.model, 
        collection: new EditorContentObjectsCollection({
          url: '/data/contentObjects.json'
        })
      }).$el);
      // 'api/content/' + this.model.get('_id') + '/articles'
    },

    renderEditorPage: function() {
      console.log('render editor page');
=======
    events: {
      "click a.page-add-link" : "addNewPage",
      "click a.load-page"     : "loadPage",
    },

    addNewPage: function(event) {
      event.preventDefault();

      console.log('Adding new page');
      Backbone.history.navigate('/page/new/' + this.model.get('_id'), {trigger: true});
    },

    preRender: function() {
      this.listenTo(AdaptBuilder, 'remove:views', this.remove);
      this.listenTo(this.model, 'sync', this.renderPageView);
    },

    renderPageView: function() {
      var pageCollection = this.model.pageCollection;

      if (pageCollection.length != 0) {
        var list = $('<ul/>').appendTo('.editor-page-list');

        _.each(pageCollection.models, function(model) {
          list.append('<li><a class="load-page" data-page-id="' + model.get('_id') + '" href="#">' + model.get('name') + '</a></li>');
        }, this);
    
        console.log(this.model.pageCollection);
      }
    },

    loadPage: function(event) {
      event.preventDefault();
      var pageModel = new PageModel({_id:$(event.currentTarget).data('page-id')});
      pageModel.fetch();
      this.$('.editor').html(new PageView({model: pageModel}).$el);
>>>>>>> f167a4f7
    }

  }, {
    template: 'editor'
  });

  return EditorView;

});<|MERGE_RESOLUTION|>--- conflicted
+++ resolved
@@ -4,40 +4,35 @@
   var Handlebars = require('handlebars');
   var AdaptBuilder = require('coreJS/app/adaptBuilder');
   var BuilderView = require('coreJS/app/views/builderView');
-<<<<<<< HEAD
   var EditorSidebarView = require('coreJS/editor/views/editorSidebarView');
   var EditorMenuView = require('coreJS/editor/views/editorMenuView');
   var EditorContentObjectsCollection = require('coreJS/editor/collections/editorContentObjectsCollection');
-=======
   var PageView = require('coreJS/editor/views/pageView');
   var PageCollection = require('coreJS/editor/collections/pageCollection');
   var PageModel = require('coreJS/editor/models/pageModel');
->>>>>>> f167a4f7
   
   var EditorView = BuilderView.extend({
+
+    settings: {
+      autoRender: false
+    },
 
     tagName: "div",
 
     className: "editor-view",
 
-<<<<<<< HEAD
-    initialize: function(options) {
-      this.currentView = options.currentView;
-      this.listenTo(this.model, 'sync', this.render);
-      this.listenTo(AdaptBuilder, 'remove:views', this.remove);
-      this.preRender();
-      this.model.fetch();
+    events: {
+      "click a.page-add-link" : "addNewPage",
+      "click a.load-page"     : "loadPage",
     },
 
-    preRender: function(options) {
-    },
 
-    postRender: function() {
-      this.renderEditorSidebar();
-      if (this.currentView === "menu") {
-        this.renderEditorMenu();
-      }
-    },
+    // postRender: function() {
+    //   this.renderEditorSidebar();
+    //   if (this.currentView === "menu") {
+    //     this.renderEditorMenu();
+    //   }
+    // },
 
     renderEditorSidebar: function() {
       this.$el.append(new EditorSidebarView().$el);
@@ -55,10 +50,6 @@
 
     renderEditorPage: function() {
       console.log('render editor page');
-=======
-    events: {
-      "click a.page-add-link" : "addNewPage",
-      "click a.load-page"     : "loadPage",
     },
 
     addNewPage: function(event) {
@@ -69,8 +60,21 @@
     },
 
     preRender: function() {
+      this.listenTo(this.model, 'sync', this.dataLoaded);
       this.listenTo(AdaptBuilder, 'remove:views', this.remove);
-      this.listenTo(this.model, 'sync', this.renderPageView);
+
+      // this.listenTo(this.model, 'sync', this.renderPageView);
+
+      //  // this.currentView = options.currentView;
+      // this.listenTo(this.model, 'sync', this.render);
+      // this.listenTo(AdaptBuilder, 'remove:views', this.remove);
+      // this.preRender();
+      // this.model.fetch();
+    },
+
+    dataLoaded: function() {
+      this.render();
+      this.renderPageView();
     },
 
     renderPageView: function() {
@@ -92,7 +96,6 @@
       var pageModel = new PageModel({_id:$(event.currentTarget).data('page-id')});
       pageModel.fetch();
       this.$('.editor').html(new PageView({model: pageModel}).$el);
->>>>>>> f167a4f7
     }
 
   }, {
