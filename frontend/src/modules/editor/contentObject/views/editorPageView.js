// LICENCE https://github.com/adaptlearning/adapt_authoring/blob/master/LICENSE
define(function(require){
  var Backbone = require('backbone');
  var Origin = require('core/origin');
  var ArticleModel = require('core/models/articleModel');
  var EditorOriginView = require('../../global/views/editorOriginView');
  var EditorPageArticleView = require('./editorPageArticleView');
  var EditorPasteZoneView = require('../../global/views/editorPasteZoneView');

  var EditorPageView = EditorOriginView.extend({
    className: 'page',
    tagName: 'div',
    childrenRenderedCount: 0,

    events: _.extend({}, EditorOriginView.prototype.events, {
      'click .add-article': 'addNewArticle',
      'click .page-edit-button': 'openContextMenu',
      'dblclick .page-detail': 'loadPageEdit',
      'click .paste-cancel': 'onPasteCancel'
    }),

    preRender: function() {
      Origin.editor.blockCount = 0;
      var id = this.model.get('_id');
      var originEvents = {
        'editorView:removeSubViews': this.remove,
        'pageView:itemAnimated': this.evaluateChildStatus
      };
      originEvents['editorView:moveArticle:' + id] = this.render;
      originEvents['editorView:pasted:' + id] = this.onPaste;
      this.listenTo(Origin, originEvents);

<<<<<<< HEAD
      Origin.options.addItems([
        {
          title: Origin.l10n.t('app.collapseAllArticles'),
          icon: 'minus-square',
          callbackEvent: 'editorView:collapseArticle:collapse',
          value: 'collapse',
          group: 'collapseArticle',
        },
        {
          title: Origin.l10n.t('app.expandAllArticles'),
          icon: 'plus-square',
          callbackEvent: 'editorView:collapseArticle:expand',
          value: 'expand',
          group: 'collapseArticle',
        }
      ]);
=======
      this._onScroll = _.bind(_.throttle(this.onScroll, 400), this);
>>>>>>> 0cc8e8fc
    },

    render: function() {
      var returnVal = EditorOriginView.prototype.render.apply(this, arguments);

      this.addArticleViews();

      return returnVal;
    },

    postRender: function() {
      this.resize();
    },

    resize: function() {
      _.defer(_.bind(function() {
        var windowHeight = $(window).height();
        this.$el.height(windowHeight - this.$el.offset().top);
      }, this));
    },

    evaluateChildStatus: function() {
      this.childrenRenderedCount++;

      if (this.childrenRenderedCount < Origin.editor.blockCount) return;
      this.allChildrenRendered();
    },

    postRender: function() {
      this.setupScrollListener();
      this.resize();
    },

    addArticleViews: function() {
      this.$('.page-articles').empty();
      Origin.trigger('editorPageView:removePageSubViews');
      // Insert the 'pre' paste zone for articles
      var prePasteArticle = new ArticleModel({
        _parentId: this.model.get('_id'),
        _type: 'article',
        _pasteZoneSortOrder: 1
      });
      this.$('.page-articles').append(new EditorPasteZoneView({ model: prePasteArticle }).$el);
      // Iterate over each article and add it to the page
      this.model.fetchChildren(_.bind(function(children) {
        for(var i = 0, count = children.length; i < count; i++) {
          if(children[i].get('_type') !== 'article') {
            continue;
          }
          this.addArticleView(children[i]);
        }
      }, this));
    },

    addArticleView: function(articleModel, scrollIntoView) {
      scrollIntoView = scrollIntoView || false;

      var newArticleView = new EditorPageArticleView({ model: articleModel });
      var sortOrder = articleModel.get('_sortOrder');
      var $articles = this.$('.page-articles .article');
      var index = sortOrder > 0 ? sortOrder-1 : undefined;
      var shouldAppend = index === undefined || index >= $articles.length || $articles.length === 0;

      if(shouldAppend) { // add to the end of the article
        this.$('.page-articles').append(newArticleView.$el);
      } else { // 'splice' block into the new position
        $($articles[index]).before(newArticleView.$el);
      }

      if (scrollIntoView) {
        $.scrollTo(newArticleView.$el, 200);
      }
      // Increment the 'sortOrder' property
      articleModel.set('_pasteZoneSortOrder', sortOrder++);
      // Post-article paste zone - sort order of placeholder will be one greater
      this.$('.page-articles').append(new EditorPasteZoneView({ model: articleModel }).$el);
      return newArticleView;
    },

    addNewArticle: function(event) {
      event && event.preventDefault();
      (new ArticleModel()).save({
        title: Origin.l10n.t('app.placeholdernewarticle'),
        displayTitle: Origin.l10n.t('app.placeholdernewarticle'),
        body: '',
        _parentId: this.model.get('_id'),
        _courseId: Origin.editor.data.course.get('_id'),
        _type:'article'
      }, {
        success: _.bind(function(model, response, options) {
          var articleView = this.addArticleView(model);
          articleView._skipRender = true; // prevent render of blocks in postRender
          articleView.addBlock();
        }, this),
        error: function() {
          Origin.Notify.alert({
            type: 'error',
            text: Origin.l10n.t('app.erroraddingarticle')
          });
        }
      });
    },

    loadPageEdit: function(event) {
      event && event.preventDefault();
      var courseId = this.model.get('_courseId');
      var id = this.model.get('_id');
       Origin.router.navigateTo('editor/' + courseId + '/page/' + id + '/edit');
    },

    // TODO fragile HACK, refactor context menu code to allow what I want to do later...
    openContextMenu: function(event) {
      if(!event) return console.log('Error: needs a current target to attach the menu to...');
      event.preventDefault();
      event.stopPropagation();

      var fakeModel = new Backbone.Model({ _id: this.model.get('_id'), _type: 'page-min' });
      var fakeView = new Backbone.View({ model: fakeModel });

      this.listenTo(fakeView, {
        'contextMenu:page-min:edit': this.loadPageEdit,
        'contextMenu:page-min:copyID': this.onCopyID
      });
      Origin.trigger('contextMenu:open', fakeView, event);
    },

    onPaste: function(data) {
      (new ArticleModel({ _id: data._id })).fetch({
        success: _.bind(function(model) {
          this.addArticleView(model);
        }, this),
        error: function(data) {
          Origin.Notify.alert({
            type: 'error',
            text: 'app.errorfetchingdata'
          });
        }
      });
    },

    onCutArticle: function(view) {
      this.once('pageView:postRender', view.showPasteZones);
      this.render();
    },

    setupScrollListener: function() {
      $('.contentPane').on('scroll', this._onScroll);
    },

    onScroll: function(event) {
      var scrollPos = event.currentTarget.scrollTop;
      Origin.editor.scrollTo = scrollPos;
    },

    removeScrollListener: function() {
      $('.contentPane').off('scroll', this._onScroll);
    },

    allChildrenRendered: function() {
      if (Origin.editor.scrollTo > 0) {
        this.removeScrollListener();
      }
      $('.contentPane').scrollTo(Origin.editor.scrollTo, {
        duration: 200,
        onAfter: _.bind(function() {
          this.setupScrollListener();
        }, this)
      });
    },

    remove: function() {
      this.removeScrollListener();
      EditorOriginView.prototype.remove.apply(this, arguments);
    }
  }, {
    template: 'editorPage'
  });

  return EditorPageView;
});<|MERGE_RESOLUTION|>--- conflicted
+++ resolved
@@ -30,7 +30,6 @@
       originEvents['editorView:pasted:' + id] = this.onPaste;
       this.listenTo(Origin, originEvents);
 
-<<<<<<< HEAD
       Origin.options.addItems([
         {
           title: Origin.l10n.t('app.collapseAllArticles'),
@@ -47,9 +46,8 @@
           group: 'collapseArticle',
         }
       ]);
-=======
+
       this._onScroll = _.bind(_.throttle(this.onScroll, 400), this);
->>>>>>> 0cc8e8fc
     },
 
     render: function() {
