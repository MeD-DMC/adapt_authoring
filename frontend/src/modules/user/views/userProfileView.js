// LICENCE https://github.com/adaptlearning/adapt_authoring/blob/master/LICENSE
define(function(require){
  var Backbone = require('backbone');
  var Handlebars = require('handlebars');
  var OriginView = require('core/views/originView');
  var Origin = require('core/origin');
  var Helpers = require('core/helpers');

  var UserProfileView = OriginView.extend({
    tagName: 'div',
    className: 'user-profile',

    events: {
      'click a.change-password' : 'togglePassword',
      'keyup #password'         : 'onPasswordKeyup',
      'keyup #passwordText'     : 'onPasswordTextKeyup',
      'click .toggle-password'  : 'togglePasswordView'
    },

    preRender: function() {
      this.listenTo(Origin, 'userProfileSidebar:views:save', this.saveUser);
      this.listenTo(this.model, 'invalid', this.handleValidationError);
      this.listenTo(this.model, 'change:_isNewPassword', this.togglePasswordUI);

      this.model.set('_isNewPassword', false);
    },

    postRender: function() {
      this.setViewToReady();
    },

    handleValidationError: function(model, error) {
      Origin.trigger('sidebar:resetButtons');

      if (error && _.keys(error).length !== 0) {
        _.each(error, function(value, key) {
          this.$('#' + key + 'Error').html(value);
        }, this);
        this.$('.error-text').removeClass('display-none');
      }
    },

    togglePassword: function(event) {
      event && event.preventDefault();
      // convert to bool and invert
      this.model.set('_isNewPassword', !!!this.model.get('_isNewPassword'));
    },

    togglePasswordUI: function(model, showPaswordUI) {
      var formSelector = 'div.change-password-section .form-group .inner';
      var buttonSelector = '.change-password';

      if (showPaswordUI) {
        this.$(formSelector).removeClass('display-none');
        this.$(buttonSelector).text(Origin.l10n.t('app.cancel'));
        this.$('#passwordFeedback').html(Helpers.getPasswordFeedback(''));
      } else {
        this.$(buttonSelector).text(Origin.l10n.t('app.changepassword'));
        this.$(formSelector).addClass('display-none');

        this.$('#password').val('').removeClass('display-none');
        this.$('#passwordText').val('').addClass('display-none');
        this.$('.toggle-password i').addClass('fa-eye').removeClass('fa-eye-slash');

        this.$('.toggle-password').addClass('display-none');
        this.$('#passwordFeedback').html('');

        this.model.set('password', '');
      }
    },

    togglePasswordView: function() {
      event && event.preventDefault();

      this.$('#passwordText').toggleClass('display-none');
      this.$('#password').toggleClass('display-none');
      this.$('.toggle-password i').toggleClass('fa-eye').toggleClass('fa-eye-slash');
    },

    indicatePasswordStrength: function(event) {
      var password = $('#password').val();
      var $passwordStrength = $('#passwordFeedback');

      $passwordStrength.removeClass().html(Helpers.getPasswordFeedback(password));
    },

    saveUser: function() {
      var self = this;
      var prevEmail = self.model.get('email');

      this.$('.error-text').addClass('display-none');
      this.$('.error').text('');

      var toChange = {
        firstName: self.$('#firstName').val().trim(),
        lastName: self.$('#lastName').val().trim(),
        email: self.$('#email').val().trim()
      };

      if (self.model.get('_isNewPassword')) {
        toChange._isNewPassword = true;
        toChange.password = self.$('#password').val();
<<<<<<< HEAD
        toChange.confirmPassword = self.$('#confirmPassword').val();
=======
        toChange.lastPasswordChange = new Date().toISOString();
>>>>>>> a7141aa9
      } else {
        self.model.unset('password');
      }

      _.extend(toChange, {
        _id: self.model.get('_id'),
        email_prev: prevEmail
      });

      self.model.save(toChange, {
        wait: true,
        patch: true,
        error: function(data, error) {
          Origin.trigger('sidebar:resetButtons');
          Origin.Notify.alert({
            type: 'error',
            text: error.responseText || Origin.l10n.t('app.errorgeneric')
          });
        },
        success: function(model) {
          Origin.trigger('userProfileSidebar:views:saved')
          if (prevEmail !== model.get('email')) {
            Origin.router.navigateTo('user/logout');
          } else {
            Backbone.history.history.back();
          }
        }
      });
    },

    onPasswordKeyup: function() {
      if(this.$('#password').val().length > 0) {
        this.$('#passwordText').val(this.$('#password').val());
        this.$('.toggle-password').removeClass('display-none');
      } else {
        this.$('.toggle-password').addClass('display-none');
      }
      this.indicatePasswordStrength();
    },

    onPasswordTextKeyup: function() {

    }
  }, {
    template: 'userProfile'
  });

  return UserProfileView;
});<|MERGE_RESOLUTION|>--- conflicted
+++ resolved
@@ -100,11 +100,7 @@
       if (self.model.get('_isNewPassword')) {
         toChange._isNewPassword = true;
         toChange.password = self.$('#password').val();
-<<<<<<< HEAD
-        toChange.confirmPassword = self.$('#confirmPassword').val();
-=======
         toChange.lastPasswordChange = new Date().toISOString();
->>>>>>> a7141aa9
       } else {
         self.model.unset('password');
       }
