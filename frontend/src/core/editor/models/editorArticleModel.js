define(function(require) {

	var EditorModel = require('coreJS/editor/models/editorModel');

	var EditorArticleModel = EditorModel.extend({
		urlRoot: '/api/content/article',
		initialize: function() {}
	}, 
	{
<<<<<<< HEAD
    _parent:'contentObjects',
    _siblings:'articles',
=======
  	_siblings:'articles',
>>>>>>> b0477ce2
    _children: 'blocks'
	});

	return EditorArticleModel;

});<|MERGE_RESOLUTION|>--- conflicted
+++ resolved
@@ -7,12 +7,8 @@
 		initialize: function() {}
 	}, 
 	{
-<<<<<<< HEAD
     _parent:'contentObjects',
     _siblings:'articles',
-=======
-  	_siblings:'articles',
->>>>>>> b0477ce2
     _children: 'blocks'
 	});
 
