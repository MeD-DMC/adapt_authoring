/**
 * Adapt Output plugin
 */

var OutputPlugin = require('../../../lib/outputmanager').OutputPlugin,
    configuration = require('../../../lib/configuration'),
    database = require('../../../lib/database'),
    util = require('util'),
    path = require('path'),
    database = require('../../../lib/database'),
    fs = require('fs'),
    async = require('async'),
    archiver = require('archiver'),
    _ = require('underscore'),
    ncp = require('ncp').ncp,
    rimraf = require('rimraf'),
    mkdirp = require('mkdirp'),
    usermanager = require('../../../lib/usermanager'),
    logger = require('../../../lib/logger');

function AdaptOutput () {
}

util.inherits(AdaptOutput, OutputPlugin);

/**
 * Constants
 */
var TEMP_DIR = 'temp',
    SOURCE_DIR = 'src',
    BUILD_DIR = 'build';
    BESPOKE_DIR = 'bespoke',
    COURSE_DIR = 'course',   
    COMPONENTS_DIR = 'components',
    CORE_DIR = 'core',
    EXTENSIONS_DIR = 'extensions',
    LESS_DIR = 'less',
    MENU_DIR = 'menu',
    TEMPLATES_DIR = 'templates',
    THEME_DIR = 'theme',
    FRAMEWORK_SOURCE_DIR = '/framework/build/';

/**
 * Used to convert a string 's' to a valid filename
 */
function slugify(s) {
  var _slugify_strip_re = /[^\w\s-]/g;
  var _slugify_hyphenate_re = /[-\s]+/g;

  s = s.replace(_slugify_strip_re, '').trim().toLowerCase();
  s = s.replace(_slugify_hyphenate_re, '-');

  return s;
}

/**
 * implements OutputPlugin#preview
 *
 */
AdaptOutput.prototype.preview = function (courseId, req, res, next) {

  database.getDatabase(function (err, db) {
    if (err) {
      return next(err);
    }

    db.retrieve('course', { _id: courseId }, function (err, results) {
      if (err) {
        return next(err);
      }

      if (results && results.length) {
        db.exportResults(results, function (transformed) {
          return res.json(transformed);
        });
      } 

      res.statusCode = 404;
      return res.end();
    });
  });
};


/**
 * implements OutputPlugin#publish
 *
 */
AdaptOutput.prototype.publish = function (courseId, req, res, next) {
  var outputJson = {};
  var user = usermanager.getCurrentUser();

  // Queries the database to return each collectionType for the given courseId
  var getJson = function (collectionType, doneCallback) {

    database.getDatabase(function(err, db) {
        var criteria = collectionType == 'course' ? {_id: courseId} : {_courseId: courseId};

        db.retrieve(collectionType, criteria, 
          function (error, results) {
            if (error) {
              doneCallback(error);
            } 
            else if (results && results.length) {
              db.exportResults(results, function (transformed) {
                outputJson[collectionType] = transformed;

                doneCallback(null);
              });
            } else {
              outputJson[collectionType] = [];
              doneCallback(null);
            }
          }
        );     
    });
  };

  // Writes Adapt Framework JSON files to the /course folder
  var writeJson = function(key, doneCallback) {  
    var filenames = {};
    filenames['course'] = 'course.json';
    filenames['config'] = 'config.json';
    filenames['contentobject'] = 'contentObjects.json';
    filenames['article'] = 'articles.json';
    filenames['block'] = 'blocks.json';
    filenames['component'] = 'components.json';

    var data = JSON.stringify(outputJson[key], undefined, 2);
    var filepath = path.join(TEMP_DIR, courseId, user._id, BUILD_DIR, COURSE_DIR);
    var filename;

    if (key == 'config') {
      filename = path.join(filepath, filenames[key]);
    } else {
      filename = path.join(filepath, outputJson['config'][0]._defaultLanguage, filenames[key]);
    }

    fs.writeFile(filename, data, function (error) {
      if (error) {
        doneCallback(error);
      } else {
        doneCallback(null);
      }
    });
  };

  // Verifies that a given folder exists and creates it if it does not
  var verifyFolder = function(folder, doneCallback) {
    fs.exists(folder, function(exists) {
      if (exists) {
        doneCallback(null, folder + ' folder OK');
      } else {
        fs.mkdir(folder, '0777', function(err) {
          if (err) {
            doneCallback(err, 'Error creating '  + folder);
          } else {
            doneCallback(null, folder + ' folder OK');
          }
        });
      }
    }); 
  };

  // Copies a specific version of the component to the source folder
  var copyComponentFiles = function(component, doneCallback) {
    var sourceFolder = path.join(process.cwd(), '/plugins/content/component/versions/', component.name, component.version, component.name);
    var destinationFolder = path.join(process.cwd(), TEMP_DIR, courseId, user._id, SOURCE_DIR, COMPONENTS_DIR, component.name);

    ncp(sourceFolder, destinationFolder, function (err) {
      if (err) {
        doneCallback(err, 'Error copying ' + sourceFolder);
      } else {
        doneCallback(null);
      }
    });
  };

  // Queries the database to return each component used
  var getCourseComponents = function (doneCallback) {
    database.getDatabase(function(err, db) {
      var criteria = {_courseId: courseId};
      var options = {
        populate: [ '_componentType' ]
      };

      db.retrieve('component', criteria, options, function (error, results) {
        if (error) {
          return doneCallback(error);
        }

        // Group our components by component type for efficiency
        var publishComponents = _.map(_.groupBy(results, function(item) {
          return item._componentType;
        }), function(grouped){
          return grouped[0]._componentType;
        });

        doneCallback(null, publishComponents);

      });
    });
  };

  // Get the JSON asynchronously
  async.each(['course', 'config', 'contentobject', 'article', 'block', 'component'], getJson, function (err) {

    // Call the steps to publish
    async.series([
      // Verify that the temporary folder exists
      function(callback) {
        logger.log('info', '1. Verifying temporary folder exists');

        fs.exists(TEMP_DIR, function(exists) {
            if (exists) {
                // Do something
                callback(null, 'Temporary folder OK');
            } else {
              fs.mkdir(TEMP_DIR, '0777', function(err) {
                if (err) {
                  callback(err, 'Unable to make temporary folder');
                } else {
                  callback(null, 'Temporary folder OK');
                }
              });
            }
        });
      },
      // Create the 'src' working folder
      function(callback) {
        logger.log('info', '2. Verifying working folder');

        var workingRoot = path.join(TEMP_DIR, courseId, user._id, BUILD_DIR);
        var workingFolder = path.join(workingRoot, COURSE_DIR, outputJson['config'][0]._defaultLanguage);

        fs.exists(workingFolder, function(exists) {
          if (!exists) {
            // Create the folder from scratch
            mkdirp(workingFolder, function (err) {
              if (err) {
                callback(err, 'Problem occurred verifying working folders');
              } else {
                callback(null, 'Working folders verified');
              }
            });
<<<<<<< HEAD
          }
        });        
      },     
      //  Create the working folders
      function(callback) {
        console.log('3. Verifying working folders');

        var workingFolders = [];
        var workingRoot = path.join(TEMP_DIR, courseId, BUILD_DIR);

        workingFolders.push(workingRoot);
        workingFolders.push(path.join(workingRoot, COURSE_DIR));
        workingFolders.push(path.join(workingRoot, COURSE_DIR, outputJson['config'][0]._defaultLanguage));
        
        async.each(workingFolders, verifyFolder, function(err) {
          if (!err) {
            callback(null, 'Working folders verified');
=======
>>>>>>> 20ec3e3e
          } else {
            // Remove old published files, then recreate the folder
            rimraf(workingFolder, function (err) {
              if (err) {
                callback(err, 'Problem occurred removing working folder');
              } else {
                mkdirp(workingFolder, function (err) {
                  if (err) {
                    callback(err, 'Problem occurred verifying working folder after removal');
                  } else {
                    callback(null, 'Working folder verified');
                  }
                });
              }
            });
          }
        });
      },
      // Sanatize course data
      function(callback) {
<<<<<<< HEAD
        console.log('4. Sanitizing course JSON');
        // var courseJson = outputJson['course'];
        // var contentObjectsJson = outputJson['contentobject'];
        var originalCourseId;

        // Don't leave the course JSON as an array
        var courseString = JSON.stringify(outputJson['course']);
        courseString = courseString.substring(1);
        courseString = courseString.slice(0, -1);
        courseJson = JSON.parse(courseString);
        originalCourseId = courseJson._id;

        // The Adapt Framework expects the 'type' and '_id'
        // attributes of the to be set to 'course'
        courseJson._type = 'course';      
        courseJson._id = 'course';

        // Replace any reference to the original course _id value in contentObjects JSON
        var contentObjectsJson = outputJson['contentobject'];
        for (var i = 0; i < contentObjectsJson.length; i++) {
          if (contentObjectsJson[i]._parentId.toString() == originalCourseId) {
            contentObjectsJson[i]._parentId = 'course';
          }
        }
=======
        logger.log('info', '3. Sanitizing course JSON');
        var courseJson = outputJson['course'];
 
        // Don't leave it as an array
        var str = JSON.stringify(outputJson['course']);
        str = str.substring(1);
        str = str.slice(0, -1);
        courseJson = JSON.parse(str);
>>>>>>> 20ec3e3e

        // var contentObjectsString = JSON.stringify(outputJson['contentobject']);
        

        outputJson['course'] = courseJson;
        outputJson['contentobject'] = contentObjectsJson;

        callback(null, 'course.json sanatized');
      },
      // Sanatize component data
      function(callback) {
        logger.log('info', '4. Sanitizing component JSON');
        var components = outputJson['component'];

        // The 'properties' property of a component should not be included as an
        // attribute in the output, but all its children should
        for (var i = 0; i < components.length; i++) {
          if (components[i].hasOwnProperty('properties')) {
            for(var key in components[i].properties){
              if (components[i].properties.hasOwnProperty(key)){
                 components[i][key] = components[i].properties[key];
              }
            }

            // Remove the 'properties' property
            delete components[i].properties;
          }
        }

        outputJson['component'] = components;
        callback(null, 'component.json sanatized');
      },

      function(callback) {
        logger.log('info', '5. Copying build folder to temp directory');
        var sourceFolder = path.join(process.cwd(), '/framework/build/');
        var destinationFolder = path.join(process.cwd(), TEMP_DIR, courseId, user._id, BUILD_DIR);

        ncp(sourceFolder, destinationFolder, function (err) {
          if (err) {
            callback(err, 'Error copying Framework from ' + sourceFolder);
          } else {
            callback(null);
          }
        });

      },
      // Save the files here
      function(callback) {
        logger.log('info', '6. Saving JSON files');

        async.each(['course', 'contentobject', 'config', 'article', 'block', 'component'], writeJson, function (err) {
          if (!err) {
            callback(null, 'Files created');
          } else {
            callback(err, 'Error writing JSON files');
          }
        });
      },
      // function(callback) {
      //   console.log('7.1. Preparing Build files');
      //   getCourseComponents(function(err, publishComponents) {
      //     if (err) {
      //       return callback(err);
      //     }

      //     async.each(publishComponents, copyComponentFiles, function(err) {
      //       if (!err) {
      //         return callback(null, 'Component files copied');
      //       } else {
      //         callback(err);
      //       }
      //     });
      //   });
      // },
      // function (callback) {
      //   console.log('8. Running Grunt');

      //    // var grunt = false;
      //   // run grunt build if available - developers will appreciate this, but grunt
      //   // is a development dependency, so won't be available in production environments
      //   // grunt build should be unnecessary in production in any case
      //   try {
      //     // this may throw
          

      //     // load grunt configuration. could be a nicer way to do this?
      //     require(path.join(process.cwd(), TEMP_DIR, courseId, 'Gruntfile.js'))(grunt);
      //   } catch (e) {
      //     // swallow the exception
      //     // log warning
      //     console.log('failed to require grunt');
      //     grunt = false;
      //   }

      //   if (grunt) {
      //     // run grunt build
      //     grunt.tasks(['publish'], {}, function (error) {
      //       console.log(error);
      //       if (error) {
      //         console.log('grunt build failed with error. you should manually run "grunt build" from the root of your project');
      //         callback(error);
      //       }
      //       else {
      //         console.log('Grunt worked!');
      //         callback(null, 'Build created');
      //       }
      //     });
      //   } else {
      //     console.log('Grunt not found!');
      //     callback(null, 'Error occurred!');
      //     // app.restartServer();
      //   }
      // },
      function(callback) {       
        logger.log('info', '7. Zipping it all up');
        var output = fs.createWriteStream(path.join(TEMP_DIR, courseId, user._id, 'download.zip'));
        var archive = archiver('zip');

        output.on('close', function() {
          logger.log('info', 'done')
          callback(null, 'Zip file created');
        });
        archive.on('error', function(err) {
          callback(err, 'Error during zip');
        });

        archive.pipe(output);

        archive.bulk([
          { expand: true, cwd: path.join(TEMP_DIR, courseId, user._id, BUILD_DIR), src: ['**/*'] }
        ]).finalize();
      },
      // Other steps...
      function(callback) {
        // Trigger the file download
        var filename = slugify(outputJson['course'].title);
        var filePath = path.join(TEMP_DIR, courseId, user._id, 'download.zip');
        var stat = fs.statSync(filePath);

        res.writeHead(200, {
            'Content-Type': 'application/zip',
            'Content-Length': stat.size,
            'Content-disposition' : 'attachment; filename=' + filename + '.zip',
            'Pragma' : 'no-cache',
            'Expires' : '0'
        });

        var readStream = fs.createReadStream(filePath);

        readStream.pipe(res);
      }
    ],
    // optional callback
    function(err, results){
      logger.log('info', results);
    });
  });

};

/**
 * implements OutputPlugin#importCourse
 *
 */
AdaptOutput.prototype.importCourse = function (req, res, next) {
  res.send('@TODO i should import a course now!');
  return next();
};

/**
 * Module exports
 *
 */

exports = module.exports = AdaptOutput;
<|MERGE_RESOLUTION|>--- conflicted
+++ resolved
@@ -112,7 +112,7 @@
               doneCallback(null);
             }
           }
-        );     
+        );
     });
   };
 
@@ -243,26 +243,6 @@
                 callback(null, 'Working folders verified');
               }
             });
-<<<<<<< HEAD
-          }
-        });        
-      },     
-      //  Create the working folders
-      function(callback) {
-        console.log('3. Verifying working folders');
-
-        var workingFolders = [];
-        var workingRoot = path.join(TEMP_DIR, courseId, BUILD_DIR);
-
-        workingFolders.push(workingRoot);
-        workingFolders.push(path.join(workingRoot, COURSE_DIR));
-        workingFolders.push(path.join(workingRoot, COURSE_DIR, outputJson['config'][0]._defaultLanguage));
-        
-        async.each(workingFolders, verifyFolder, function(err) {
-          if (!err) {
-            callback(null, 'Working folders verified');
-=======
->>>>>>> 20ec3e3e
           } else {
             // Remove old published files, then recreate the folder
             rimraf(workingFolder, function (err) {
@@ -283,10 +263,8 @@
       },
       // Sanatize course data
       function(callback) {
-<<<<<<< HEAD
-        console.log('4. Sanitizing course JSON');
-        // var courseJson = outputJson['course'];
-        // var contentObjectsJson = outputJson['contentobject'];
+        logger.log('info', '3. Sanitizing course JSON');
+        
         var originalCourseId;
 
         // Don't leave the course JSON as an array
@@ -308,24 +286,11 @@
             contentObjectsJson[i]._parentId = 'course';
           }
         }
-=======
-        logger.log('info', '3. Sanitizing course JSON');
-        var courseJson = outputJson['course'];
- 
-        // Don't leave it as an array
-        var str = JSON.stringify(outputJson['course']);
-        str = str.substring(1);
-        str = str.slice(0, -1);
-        courseJson = JSON.parse(str);
->>>>>>> 20ec3e3e
-
-        // var contentObjectsString = JSON.stringify(outputJson['contentobject']);
-        
 
         outputJson['course'] = courseJson;
         outputJson['contentobject'] = contentObjectsJson;
 
-        callback(null, 'course.json sanatized');
+        callback(null, 'course.json sanitized');
       },
       // Sanatize component data
       function(callback) {
@@ -348,7 +313,7 @@
         }
 
         outputJson['component'] = components;
-        callback(null, 'component.json sanatized');
+        callback(null, 'component.json sanitized');
       },
 
       function(callback) {
