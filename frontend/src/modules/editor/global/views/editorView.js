// LICENCE https://github.com/adaptlearning/adapt_authoring/blob/master/LICENSE
/*
 * TODO I think this exists to add extra functionality to the menu/page structure pages
 */
define(function(require) {
  var Backbone = require('backbone');
  var Origin = require('core/origin');
  var helpers = require('core/helpers');

  var EditorOriginView = require('./editorOriginView');
  var EditorMenuView = require('../../contentObject/views/editorMenuView');
  var EditorPageView = require('../../contentObject/views/editorPageView');

  var ContentObjectModel = require('core/models/contentObjectModel');
  var ArticleModel = require('core/models/articleModel');
  var BlockModel = require('core/models/blockModel');
  var ComponentModel = require('core/models/componentModel');

  var EditorView = EditorOriginView.extend({
    className: "editor-view",
    tagName: "div",

    settings: {
      autoRender: false
    },
    exporting: false,

    events: {
      "click a.page-add-link": "addNewPage",
      "click a.load-page": "loadPage",
      "mouseover div.editable": "onEditableHoverOver",
      "mouseout div.editable": "onEditableHoverOut"
    },

    preRender: function(options) {
      this.currentView = options.currentView;
      Origin.editor.isPreviewPending = false;
      this.currentCourseId = Origin.editor.data.course.get('_id');
      this.currentCourse = Origin.editor.data.course;
      this.currentPageId = options.currentPageId;

      this.listenTo(Origin, {
        'editorView:refreshView': this.setupEditor,
        'editorView:copy': this.addToClipboard,
        'editorView:copyID': this.copyIdToClipboard,
        'editorView:paste': this.pasteFromClipboard,
        'editorCommon:download': function() {
          this.validateProject(function(error) {
            this.downloadProject();
          });
        },
        'editorCommon:preview': function(isForceRebuild) {
          var previewWindow = window.open('loading', 'preview');
          this.validateProject(function(error) {
            if(error) {
              return previewWindow.close();
            }
            this.previewProject(previewWindow, isForceRebuild);
          });
        },
        'editorCommon:export': function() {
          this.validateProject(function(error) {
            this.exportProject(error);
          });
        }
      });
      this.render();
      this.setupEditor();
    },

    postRender: function() {

    },

    setupEditor: function() {
      this.renderCurrentEditorView();
    },

    validateProject: function(next) {
      helpers.validateCourseContent(this.currentCourse, _.bind(function(error) {
        if(error) {
          Origin.Notify.alert({ type: 'error', text: "There's something wrong with your course:<br/><br/>" + error });
        }
        next.call(this, error);
      }, this));
    },

    previewProject: function(previewWindow, forceRebuild) {
      if(Origin.editor.isPreviewPending) {
        return;
      }
      Origin.editor.isPreviewPending = true;
      $('.navigation-loading-indicator').removeClass('display-none');
      $('.editor-common-sidebar-preview-inner').addClass('display-none');
      $('.editor-common-sidebar-previewing').removeClass('display-none');

<<<<<<< HEAD
      var url = 'api/output/'+Origin.constants.outputPlugin+'/preview/'+this.currentCourseId+'?force='+(forceRebuild === true);
      $.get(url, _.bind(function(jqXHR, textStatus, errorThrown) {
        if(!jqXHR.success) {
=======
      var url = '/api/output/'+Origin.constants.outputPlugin+'/preview/'+this.currentCourseId+'?force='+(forceRebuild === true);
      $.get(url, function(data, textStatus, jqXHR) {
        if (!data.success) {
>>>>>>> f5adc195
          this.resetPreviewProgress();
          Origin.Notify.alert({
            type: 'error',
            text: Origin.l10n.t('app.errorgeneratingpreview') +
              Origin.l10n.t('app.debuginfo', { message: jqXHR.responseJSON.message })
          });
          previewWindow.close();
          return;
        }
        const pollUrl = data.payload && data.payload.pollUrl;
        if (pollUrl) {
          // Ping the remote URL to check if the job has been completed
          this.updatePreviewProgress(pollUrl, previewWindow);
          return;
        }
        this.updateCoursePreview(previewWindow);
        this.resetPreviewProgress();
      }.bind(this)).fail(function(jqXHR, textStatus, errorThrown) {
        this.resetPreviewProgress();
        Origin.Notify.alert({ type: 'error', text: Origin.l10n.t('app.errorgeneric') });
        previewWindow.close();
      }.bind(this));
    },

    exportProject: function(error) {
      // TODO - very similar to export in project/views/projectView.js, remove duplication
      // aleady processing, don't try again
      if(error || this.exporting) return;

      var courseId = Origin.editor.data.course.get('_id');
      var tenantId = Origin.sessionModel.get('tenantId');

      var $btn = $('button.editor-common-sidebar-export');

      this.showExportAnimation(true, $btn);
      this.exporting = true;

      var self = this;
      $.ajax({
<<<<<<< HEAD
         url: 'export/' + tenantId + '/' + courseId,
         success: function(data, textStatus, jqXHR) {
           self.showExportAnimation(false, $btn);
           self.exporting = false;

           // get the zip
           var form = document.createElement('form');
           self.$el.append(form);
           form.setAttribute('action', 'export/' + tenantId + '/' + courseId + '/download.zip');
           form.submit();
         },
         error: function(jqXHR, textStatus, errorThrown) {
           var messageText = errorThrown;
           if(jqXHR && jqXHR.responseJSON && jqXHR.responseJSON.message) messageText += ':<br/>' + jqXHR.responseJSON.message;

           self.showExportAnimation(false, $btn);
           self.exporting = false;

           Origin.Notify.alert({
             type: 'error',
             title: Origin.l10n.t('app.exporterrortitle'),
             text: messageText
           });
         }
=======
        url: '/export/' + tenantId + '/' + courseId,
        success: function(data, textStatus, jqXHR) {
          self.showExportAnimation(false, $btn);
          self.exporting = false;

          // get the zip
          var form = document.createElement('form');
          self.$el.append(form);
          form.setAttribute('action', '/export/' + tenantId + '/' + courseId + '/download.zip');
          form.submit();
        },
        error: function(jqXHR, textStatus, errorThrown) {
          self.showExportAnimation(false, $btn);
          self.exporting = false;

          Origin.Notify.alert({
            type: 'error',
            title: Origin.l10n.t('app.exporterrortitle'),
            text: Origin.l10n.t('app.errorgeneric') +
              Origin.l10n.t('app.debuginfo', { message: jqXHR.responseJSON.message })
          });
        }
>>>>>>> f5adc195
      });
    },

    showExportAnimation: function(show, $btn) {
      if(show !== false) {
        $('.editor-common-sidebar-export-inner', $btn).addClass('display-none');
        $('.editor-common-sidebar-exporting', $btn).removeClass('display-none');
      } else {
        $('.editor-common-sidebar-export-inner', $btn).removeClass('display-none');
        $('.editor-common-sidebar-exporting', $btn).addClass('display-none');
      }
    },

    downloadProject: function() {
      if(Origin.editor.isDownloadPending) {
        return;
      }
      $('.editor-common-sidebar-download-inner').addClass('display-none');
      $('.editor-common-sidebar-downloading').removeClass('display-none');

<<<<<<< HEAD
      var url = 'api/output/' + Origin.constants.outputPlugin + '/publish/' + this.currentCourseId;
      $.get(url, _.bind(function(jqXHR, textStatus, errorThrown) {
        if (!jqXHR.success) {
          Origin.Notify.alert({ type: 'error', text: Origin.l10n.t('app.errorgeneric') });
=======
      var url = '/api/output/' + Origin.constants.outputPlugin + '/publish/' + this.currentCourseId;
      $.get(url, function(data, textStatus, jqXHR) {
        if (!data.success) {
          Origin.Notify.alert({
            type: 'error',
            text: Origin.l10n.t('app.errorgeneric') +
              Origin.l10n.t('app.debuginfo', { message: jqXHR.responseJSON.message })
          });
>>>>>>> f5adc195
          this.resetDownloadProgress();
          return;
        }
        const pollUrl = data.payload && data.payload.pollUrl;
        if (pollUrl) {
          // Ping the remote URL to check if the job has been completed
          this.updateDownloadProgress(pollUrl);
          return;
        }
        this.resetDownloadProgress();

        var $downloadForm = $('#downloadForm');
<<<<<<< HEAD
        $downloadForm.attr('action', 'download/' + Origin.sessionModel.get('tenantId') + '/' + Origin.editor.data.course.get('_id') + '/' + jqXHR.payload.zipName + '/download.zip');
=======
        $downloadForm.attr('action', '/download/' + Origin.sessionModel.get('tenantId') + '/' + Origin.editor.data.course.get('_id') + '/' + data.payload.zipName + '/download.zip');
>>>>>>> f5adc195
        $downloadForm.submit();

      }.bind(this)).fail(function(jqXHR, textStatus, errorThrown) {
        this.resetDownloadProgress();
        Origin.Notify.alert({ type: 'error', text: Origin.l10n.t('app.errorgeneric') });
      }.bind(this));
    },

    updatePreviewProgress: function(url, previewWindow) {
      var self = this;

      var pollUrl = function() {
        $.get(url, function(jqXHR, textStatus, errorThrown) {
          if (jqXHR.progress < "100") {
            return;
          }
          clearInterval(pollId);
          self.updateCoursePreview(previewWindow);
          self.resetPreviewProgress();
        }).fail(function(jqXHR, textStatus, errorThrown) {
          clearInterval(pollId);
          self.resetPreviewProgress();
          Origin.Notify.alert({ type: 'error', text: errorThrown });
          previewWindow.close();
        });
      }
      // Check for updated progress every 3 seconds
      var pollId = setInterval(pollUrl, 3000);
    },

    updateDownloadProgress: function(url) {
      // Check for updated progress every 3 seconds
      var pollId = setInterval(_.bind(function pollURL() {
        $.get(url, function(jqXHR, textStatus, errorThrown) {
          if (jqXHR.progress < "100") {
            return;
          }
          clearInterval(pollId);
          this.resetDownloadProgress();
        }).fail(function(jqXHR, textStatus, errorThrown) {
          clearInterval(pollId);
          this.resetDownloadProgress();
          Origin.Notify.alert({ type: 'error', text: errorThrown });
        });
      }, this), 3000);
    },

    resetPreviewProgress: function() {
      $('.editor-common-sidebar-preview-inner').removeClass('display-none');
      $('.editor-common-sidebar-previewing').addClass('display-none');
      $('.navigation-loading-indicator').addClass('display-none');
      $('.editor-common-sidebar-preview-wrapper .dropdown').removeClass('active');
      Origin.editor.isPreviewPending = false;
    },

    resetDownloadProgress: function() {
      $('.editor-common-sidebar-download-inner').removeClass('display-none');
      $('.editor-common-sidebar-downloading').addClass('display-none');
      Origin.editor.isDownloadPending = false;
    },

    updateCoursePreview: function(previewWindow) {
      var courseId = Origin.editor.data.course.get('_id');
      var tenantId = Origin.sessionModel.get('tenantId');
      previewWindow.location.href = 'preview/' + tenantId + '/' + courseId + '/';
    },

    addToClipboard: function(model) {
      var postData = {
        objectId: model.get('_id'),
        courseId: Origin.editor.data.course.get('_id'),
        referenceType: model._siblingTypes
      };
      $.post('api/content/clipboard/copy', postData, _.bind(function(jqXHR) {
        Origin.editor.clipboardId = jqXHR.clipboardId;
        this.showPasteZones(model.get('_type'));
      }, this)).fail(_.bind(function (jqXHR, textStatus, errorThrown) {
        Origin.Notify.alert({
          type: 'error',
          text: Origin.l10n.t('app.errorcopy') + (jqXHR.message ? '\n\n' + jqXHR.message : '')
        });
        this.hidePasteZones();
      }, this));
    },

    copyIdToClipboard: function(model) {
      var id = model.get('_id');

      if (helpers.copyStringToClipboard(id)) {
        Origin.Notify.alert({
          type: 'info',
          text: Origin.l10n.t('app.copyidtoclipboardsuccess', { id: id })
        });
      } else {
        Origin.Notify.alert({
          type: 'warning',
          text: Origin.l10n.t('app.app.copyidtoclipboarderror', { id: id })
        });
      }
    },

    pasteFromClipboard: function(parentId, sortOrder, layout) {
      Origin.trigger('editorView:pasteCancel');
      var postData = {
        id: Origin.editor.clipboardId,
        parentId: parentId,
        layout: layout,
        sortOrder: sortOrder,
        courseId: Origin.editor.data.course.get('_id')
      };
      $.post('api/content/clipboard/paste', postData, function(data) {
        Origin.editor.clipboardId = null;
        Origin.trigger('editorView:pasted:' + postData.parentId, {
          _id: data._id,
          sortOrder: postData.sortOrder
        });
      }).fail(function(jqXHR, textStatus, errorThrown) {
        Origin.Notify.alert({
          type: 'error',
          text: Origin.l10n.t('app.errorpaste') + (jqXHR.message ? '\n\n' + jqXHR.message : '')
        });
      });
    },

    createModel: function (type) {
      var model;
      switch (type) {
        case 'contentObjects':
          model = new ContentObjectModel();
          break;
        case 'articles':
          model = new ArticleModel();
          break;
        case 'blocks':
          model = new BlockModel();
          break;
        case 'components':
          model = new ComponentModel();
          break;
      }
      return model;
    },

    renderCurrentEditorView: function() {
      Origin.trigger('editorView:removeSubViews');

      if(this.currentView === 'menu') {
        this.renderEditorMenu();
      } else if(this.currentView === 'page') {
        this.renderEditorPage();
      }

      Origin.trigger('editorSidebarView:addOverviewView');
    },

    renderEditorMenu: function() {
      var view = new EditorMenuView({ model: Origin.editor.data.course });
      this.$('.editor-inner').html(view.$el);
    },

    renderEditorPage: function() {
      (new ContentObjectModel({
        _id: this.currentPageId
      })).fetch({
        success: function(model) {
          var view = new EditorPageView({ model: model });
          this.$('.editor-inner').html(view.$el);
        },
        error: function() {
          Origin.Notify.alert({
            type: 'error',
            text: 'app.errorfetchingdata'
          });
        }
      });
    },

    /**
    * Event handling
    */

    onEditableHoverOver: function(e) {
      e && e.stopPropagation();
      $(e.currentTarget).addClass('hovering');
    },

    onEditableHoverOut: function(e) {
      $(e.currentTarget).removeClass('hovering');
    }
  }, {
    template: 'editor'
  });

  return EditorView;
});<|MERGE_RESOLUTION|>--- conflicted
+++ resolved
@@ -94,15 +94,9 @@
       $('.editor-common-sidebar-preview-inner').addClass('display-none');
       $('.editor-common-sidebar-previewing').removeClass('display-none');
 
-<<<<<<< HEAD
       var url = 'api/output/'+Origin.constants.outputPlugin+'/preview/'+this.currentCourseId+'?force='+(forceRebuild === true);
-      $.get(url, _.bind(function(jqXHR, textStatus, errorThrown) {
-        if(!jqXHR.success) {
-=======
-      var url = '/api/output/'+Origin.constants.outputPlugin+'/preview/'+this.currentCourseId+'?force='+(forceRebuild === true);
       $.get(url, function(data, textStatus, jqXHR) {
         if (!data.success) {
->>>>>>> f5adc195
           this.resetPreviewProgress();
           Origin.Notify.alert({
             type: 'error',
@@ -142,33 +136,7 @@
 
       var self = this;
       $.ajax({
-<<<<<<< HEAD
-         url: 'export/' + tenantId + '/' + courseId,
-         success: function(data, textStatus, jqXHR) {
-           self.showExportAnimation(false, $btn);
-           self.exporting = false;
-
-           // get the zip
-           var form = document.createElement('form');
-           self.$el.append(form);
-           form.setAttribute('action', 'export/' + tenantId + '/' + courseId + '/download.zip');
-           form.submit();
-         },
-         error: function(jqXHR, textStatus, errorThrown) {
-           var messageText = errorThrown;
-           if(jqXHR && jqXHR.responseJSON && jqXHR.responseJSON.message) messageText += ':<br/>' + jqXHR.responseJSON.message;
-
-           self.showExportAnimation(false, $btn);
-           self.exporting = false;
-
-           Origin.Notify.alert({
-             type: 'error',
-             title: Origin.l10n.t('app.exporterrortitle'),
-             text: messageText
-           });
-         }
-=======
-        url: '/export/' + tenantId + '/' + courseId,
+        url: 'export/' + tenantId + '/' + courseId,
         success: function(data, textStatus, jqXHR) {
           self.showExportAnimation(false, $btn);
           self.exporting = false;
@@ -176,7 +144,7 @@
           // get the zip
           var form = document.createElement('form');
           self.$el.append(form);
-          form.setAttribute('action', '/export/' + tenantId + '/' + courseId + '/download.zip');
+          form.setAttribute('action', 'export/' + tenantId + '/' + courseId + '/download.zip');
           form.submit();
         },
         error: function(jqXHR, textStatus, errorThrown) {
@@ -190,7 +158,6 @@
               Origin.l10n.t('app.debuginfo', { message: jqXHR.responseJSON.message })
           });
         }
->>>>>>> f5adc195
       });
     },
 
@@ -211,13 +178,7 @@
       $('.editor-common-sidebar-download-inner').addClass('display-none');
       $('.editor-common-sidebar-downloading').removeClass('display-none');
 
-<<<<<<< HEAD
       var url = 'api/output/' + Origin.constants.outputPlugin + '/publish/' + this.currentCourseId;
-      $.get(url, _.bind(function(jqXHR, textStatus, errorThrown) {
-        if (!jqXHR.success) {
-          Origin.Notify.alert({ type: 'error', text: Origin.l10n.t('app.errorgeneric') });
-=======
-      var url = '/api/output/' + Origin.constants.outputPlugin + '/publish/' + this.currentCourseId;
       $.get(url, function(data, textStatus, jqXHR) {
         if (!data.success) {
           Origin.Notify.alert({
@@ -225,7 +186,6 @@
             text: Origin.l10n.t('app.errorgeneric') +
               Origin.l10n.t('app.debuginfo', { message: jqXHR.responseJSON.message })
           });
->>>>>>> f5adc195
           this.resetDownloadProgress();
           return;
         }
@@ -238,11 +198,7 @@
         this.resetDownloadProgress();
 
         var $downloadForm = $('#downloadForm');
-<<<<<<< HEAD
-        $downloadForm.attr('action', 'download/' + Origin.sessionModel.get('tenantId') + '/' + Origin.editor.data.course.get('_id') + '/' + jqXHR.payload.zipName + '/download.zip');
-=======
-        $downloadForm.attr('action', '/download/' + Origin.sessionModel.get('tenantId') + '/' + Origin.editor.data.course.get('_id') + '/' + data.payload.zipName + '/download.zip');
->>>>>>> f5adc195
+        $downloadForm.attr('action', 'download/' + Origin.sessionModel.get('tenantId') + '/' + Origin.editor.data.course.get('_id') + '/' + data.payload.zipName + '/download.zip');
         $downloadForm.submit();
 
       }.bind(this)).fail(function(jqXHR, textStatus, errorThrown) {
