define(function(require) {

  var Origin = require('coreJS/app/origin');
  var EditorOriginView = require('coreJS/editor/views/editorOriginView');

  var EditorPageOverviewView = EditorOriginView.extend({
      settings: {
        autoRender: false
      },

      className: 'editor-page-overview',

      events: {
        "click a.load-page" : "goToPage"
      },

      preRender: function() {
<<<<<<< HEAD

=======
        this.listenTo(Origin, 'editor:refreshPageList', this.addPageViews);
>>>>>>> b0477ce2
        this.render();
        this.addPageViews();
      },

<<<<<<< HEAD
      postRender: function() {

      },
// loop through the contentObject in the model and build the list in the overview sidebar 
=======
      postRender: function() {},

>>>>>>> b0477ce2
      addPageViews: function() {
        this.$('.page-list').empty();

        _.each(Origin.editor.data.contentObjects.models, function(contentObject) {
          if (contentObject.get('_type') == 'page') {
            this.$('.page-list').append('<li><a class="load-page" data-page-id="' + contentObject.get('_id') + '" href="#">' + contentObject.get('title') + '</a></li>');
          }
        }, this);
<<<<<<< HEAD

=======
>>>>>>> b0477ce2
      },

      goToPage: function (event) {
        event.preventDefault();
        Backbone.history.navigate('/editor/' + Origin.editor.data.course.get('_id') + '/page/' + $(event.currentTarget).data('page-id'), {trigger: true});
      }

    }, {
      template: 'editorPageOverview'
  });

  return EditorPageOverviewView;

});<|MERGE_RESOLUTION|>--- conflicted
+++ resolved
@@ -15,24 +15,13 @@
       },
 
       preRender: function() {
-<<<<<<< HEAD
-
-=======
-        this.listenTo(Origin, 'editor:refreshPageList', this.addPageViews);
->>>>>>> b0477ce2
+        this.listenTo(Origin, 'editorView:refreshPageList', this.addPageViews);
         this.render();
         this.addPageViews();
       },
 
-<<<<<<< HEAD
-      postRender: function() {
-
-      },
-// loop through the contentObject in the model and build the list in the overview sidebar 
-=======
       postRender: function() {},
 
->>>>>>> b0477ce2
       addPageViews: function() {
         this.$('.page-list').empty();
 
@@ -41,10 +30,6 @@
             this.$('.page-list').append('<li><a class="load-page" data-page-id="' + contentObject.get('_id') + '" href="#">' + contentObject.get('title') + '</a></li>');
           }
         }, this);
-<<<<<<< HEAD
-
-=======
->>>>>>> b0477ce2
       },
 
       goToPage: function (event) {
