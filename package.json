--- conflicted
+++ resolved
@@ -103,20 +103,12 @@
     "yauzl": "^2.9.1"
   },
   "devDependencies": {
-<<<<<<< HEAD
     "mocha": "^5.2.0",
+    "mocha-multi": "^1.0.1",
+    "mocha-simple-html-reporter": "^1.1.0",
     "mongodb": "^3.0.8",
     "phantom": "^4.0.12",
     "should": "^13.2.1",
     "supertest": "^3.1.0"
-=======
-    "mocha": "3",
-    "mocha-multi": "^1.0.1",
-    "mocha-simple-html-reporter": "^1.1.0",
-    "mongodb": "^2.2.30",
-    "phantom": "^0.6.5",
-    "should": "~11.2.1",
-    "supertest": "~0.8.1"
->>>>>>> b7e533d7
   }
 }