// LICENCE https://github.com/adaptlearning/adapt_authoring/blob/master/LICENSE
var async = require('async');
var configuration = require('./configuration');
var database = require('./database');
var logger = require('./logger');
var permissions = require('./permissions');
var rolemanager = require('./rolemanager');
var permissions = require('./permissions');

/**
 * function generates an object from json schema - could not find a lib to do this for me :-\
 * if anyone knows of a node lib to generate an object from a json schema, please fix this!
 * based on http://stackoverflow.com/questions/13028400/json-schema-to-javascript-typed-object#answer-16457667
 *
 */
function schemaToObject (schema, id, version, location) {
  if (!this.memo) {
    this.memo = Object.create(null);
  }
  // check if we have already built this object
  var identifier = id + '#' + version + '/' + location;
  if (this.memo[identifier]) {
    return this.memo[identifier];
  }

  var walkObject = function (props) {
    var child = {};
    Object.keys(props).forEach(function (key) {
      var prop = props[key];

      switch (prop.type) {
        case "boolean":
          child[key] = prop.default || false;
          break;
        case "integer":
        case "number":
          child[key] = +prop.default || 0;
          break;
        case "string":
          child[key] = prop.default || "";
          break;
        case "array":
          child[key] = prop.default || [];
          break;
        case "object":
          var nestedProps = prop.properties;
          child[key] = nestedProps ? walkObject(nestedProps) : prop.default || {};
          break;
        default:
          break;
      }
    });

    return child;
  };

  // memoize the result
  if (schema) {
    this.memo[identifier] = walkObject(schema);
    return this.memo[identifier];
  }

  return false;
}


/**
 * Grants super permissions via a policy file for the given userId.
 * Perhaps we should have another function called kryptonite to remove super :)
 *
 * @param {objectid} userId
 * @param {objectid} tenantId
 * @param {callback} next
 */

function grantSuperPermissions (userId, next) {
  if (!userId) {
    return next(new Error("Failed to grant super user permissions, invalid userId: " + userId));
  }

  var _assignSuperRole = function (userId, cb) {
    // verify the Super Admin role is installed
    rolemanager.retrieveRole({ name: "Super Admin" }, function (err, role) {
      if (err) {
        return cb(err);
      }
      if (role) {
        return rolemanager.assignRole(role._id, userId, cb);
      }
      // role does not exist, bah!
      return cb(new Error('Role not found'));
    });
  };

  _assignSuperRole(userId, function (err) {
    if (!err) {
      // no problem, role was assigned
      return next(null);
    }
    // otherwise we need to install default roles
    rolemanager.installDefaultRoles(function (err) {
      if (err) {
        return next(err);
      }
      // the second attempt passes control back to the first callback
      _assignSuperRole(userId, next);
    });
  });
}

function isMasterPreviewAccessible(courseId, userId, next) {
     database.getDatabase(function(err, db) {
      if (err) {
        logger.log('error', err);
        return err;
      }

      db.retrieve('course', { _id: courseId }, { jsonOnly: true }, function (err, results) {
        if (err) {
          logger.log('error', err);
          return next(err);
        }

        if (results && results.length == 1) {
          var course = results[0];

          if (course._isShared || course.createdBy == userId) {
            // Shared courses on the same tenant are open to users on the same tenant
            return next(null, true);
          }

          return next(null, false);

        } else {
          return next(new Error('Course ' + courseId + ' not found'));
        }
      });
    }, configuration.getConfig('dbName'));
}

/**
* Check for full CRUD permissions
* Not ideal, but no better way to check multiple actions
*/
function hasSuperCoursePermission(userId, tenantId, next) {
  const actions = ['create','read','update','delete'];
  const resource = permissions.buildResourceString(tenantId, '/api/content/course');
  async.every(actions, (action, cb) => permissions.hasPermission(userId, action, resource, cb), next);
}

function hasCoursePermission (action, userId, tenantId, contentItem, next) {
  // Check that the contentItem has something resembling a courseId
  if(contentItem && !contentItem._id && !contentItem._courseId) {
    return next(null, false);
  }
<<<<<<< HEAD
  database.getDatabase(function(err, db) {
    if(err) {
      logger.log('error', err);
      return next(err);
=======

  var courseId = contentItem && contentItem._courseId
      ? contentItem._courseId.toString()
      : contentItem._id.toString();

  var resourceStr = permissions.buildResourceString(tenantId, '/courses');
  permissions.hasPermission(userId, 'delete', resourceStr, function(error, isAllowed) {
    if (isAllowed) {
      return next(null, true);
>>>>>>> 2134d213
    }
    const courseId = contentItem && contentItem._courseId ? contentItem._courseId.toString() : contentItem._id.toString();

<<<<<<< HEAD
    db.retrieve('course', { _id: courseId }, { jsonOnly: true }, function (err, results) {
      if(err) {
        logger.log('error', err);
        return next(err);
      }
      if (!results || results.length !== 1) {
        return next(new Error(`Course ${courseId} not found`));
=======
    database.getDatabase(function(err, db) {
      if (err) {
        logger.log('error', err);
        return err;
>>>>>>> 2134d213
      }
      const course = results[0];

<<<<<<< HEAD
      if(course._tenantId.toString() !== tenantId) { // no access across tenants
        return next(null, false);
      }
      hasSuperCoursePermission(userId, tenantId, function(error, hasSuperPermission) {
        if(error) {
          return next(error);
        }
        if(hasSuperPermission) { // user with full CRUD permissions, so allow
          return next(null, true);
        }
        if(course.createdBy.toString() === userId) { // user's own course
          return next(null, true);
        }
        if (course._isShared) { // shared universally
          return next(null, true);
        }
        next(null, false);
=======
      db.retrieve('course', { _id: courseId }, { jsonOnly: true }, function (err, results) {
        if (err) {
          logger.log('error', err);
          return next(err);
        }
        if (!results || results.length !== 1) {
          return next(new Error('Course ' + courseId + ' not found'));
        }

        var course = results[0];

        if ((course._isShared || course.createdBy.toString() == userId) && course._tenantId.toString() == tenantId) {
          // Shared courses on the same tenant are open to users on the same tenant
          return next(null, true);
        }
        return next(null, false);
>>>>>>> 2134d213
      });
    });
  });
}

/**
 * Replaces ALL instances of the search parameter in a given string with a replacement
 * @param {string} str
 * @param {string} search
 * @param {string} replacement
 **/
function replaceAll(str, search, replacement) {
  return str.split(search).join(replacement);
}

/**
 * Returns a slugified string, e.g. for use in a published filename
 * Removes non-word/whitespace chars, converts to lowercase and replaces spaces with hyphens
 * Multiple arguments are joined with spaces (and therefore hyphenated)
 * @return {string}
 **/
function slugify() {
  var str = Array.apply(null,arguments).join(' ');
  var strip_re = /[^\w\s-]/g;
  var hyphenate_re = /[-\s]+/g;

  str = str.replace(strip_re, '').trim()
  str = str.toLowerCase();
  str = str.replace(hyphenate_re, '-');

  return str;
}

function cloneObject(obj) {
  var clone = {};
  if(!obj) return clone;

  Object.keys(obj).forEach(function(key) {
    var prop = obj[key];
    // type-specific copying
    switch(Object.prototype.toString.call(prop).match(/\[object (.+)\]/)[1]) {
      case 'Number':
        clone[key] = Number(prop);
        break;
      case 'String':
        clone[key] = String(prop);
        break;
      case 'Array':
        clone[key] = prop.slice();
        break;
      case 'Object':
        clone[key] = cloneObject(prop);
        break;
      case 'Null':
        clone[key] = null;
        break;
      case 'Undefined':
        clone[key] = undefined;
        break;
      default:
        clone[key] = prop;
    }
  });
  return clone;
}

function isValidEmail(value) {
  var regEx = /^(([^<>()[\]\\.,;:\s@\"]+(\.[^<>()[\]\\.,;:\s@\"]+)*)|(\".+\"))@((\[[0-9]{1,3}\.[0-9]{1,3}\.[0-9]{1,3}\.[0-9]{1,3}\])|(([a-zA-Z\-0-9]+\.)+[a-zA-Z]{2,}))$/;
  return (value && value.length !== 0 && regEx.test(value))
}

exports = module.exports = {
  schemaToObject: schemaToObject,
  grantSuperPermissions: grantSuperPermissions,
  hasCoursePermission: hasCoursePermission,
  isMasterPreviewAccessible: isMasterPreviewAccessible,
  isValidEmail: isValidEmail,
  replaceAll: replaceAll,
  slugify: slugify,
  cloneObject: cloneObject
};<|MERGE_RESOLUTION|>--- conflicted
+++ resolved
@@ -5,7 +5,6 @@
 var logger = require('./logger');
 var permissions = require('./permissions');
 var rolemanager = require('./rolemanager');
-var permissions = require('./permissions');
 
 /**
  * function generates an object from json schema - could not find a lib to do this for me :-\
@@ -151,80 +150,42 @@
 function hasCoursePermission (action, userId, tenantId, contentItem, next) {
   // Check that the contentItem has something resembling a courseId
   if(contentItem && !contentItem._id && !contentItem._courseId) {
-    return next(null, false);
-  }
-<<<<<<< HEAD
+    return next();
+  }
   database.getDatabase(function(err, db) {
     if(err) {
       logger.log('error', err);
       return next(err);
-=======
-
-  var courseId = contentItem && contentItem._courseId
-      ? contentItem._courseId.toString()
-      : contentItem._id.toString();
-
-  var resourceStr = permissions.buildResourceString(tenantId, '/courses');
-  permissions.hasPermission(userId, 'delete', resourceStr, function(error, isAllowed) {
-    if (isAllowed) {
-      return next(null, true);
->>>>>>> 2134d213
     }
     const courseId = contentItem && contentItem._courseId ? contentItem._courseId.toString() : contentItem._id.toString();
 
-<<<<<<< HEAD
     db.retrieve('course', { _id: courseId }, { jsonOnly: true }, function (err, results) {
       if(err) {
         logger.log('error', err);
         return next(err);
       }
-      if (!results || results.length !== 1) {
+      if(!results || results.length !== 1) {
         return next(new Error(`Course ${courseId} not found`));
-=======
-    database.getDatabase(function(err, db) {
-      if (err) {
-        logger.log('error', err);
-        return err;
->>>>>>> 2134d213
       }
       const course = results[0];
 
-<<<<<<< HEAD
       if(course._tenantId.toString() !== tenantId) { // no access across tenants
-        return next(null, false);
+        return next();
       }
       hasSuperCoursePermission(userId, tenantId, function(error, hasSuperPermission) {
         if(error) {
           return next(error);
         }
-        if(hasSuperPermission) { // user with full CRUD permissions, so allow
+        if(hasSuperPermission) { // allow user with full CRUD permissions
           return next(null, true);
         }
         if(course.createdBy.toString() === userId) { // user's own course
           return next(null, true);
         }
-        if (course._isShared) { // shared universally
+        if(course._isShared) { // shared with _all_ users
           return next(null, true);
         }
-        next(null, false);
-=======
-      db.retrieve('course', { _id: courseId }, { jsonOnly: true }, function (err, results) {
-        if (err) {
-          logger.log('error', err);
-          return next(err);
-        }
-        if (!results || results.length !== 1) {
-          return next(new Error('Course ' + courseId + ' not found'));
-        }
-
-        var course = results[0];
-
-        if ((course._isShared || course.createdBy.toString() == userId) && course._tenantId.toString() == tenantId) {
-          // Shared courses on the same tenant are open to users on the same tenant
-          return next(null, true);
-        }
-        return next(null, false);
->>>>>>> 2134d213
+        next();
       });
     });
   });
