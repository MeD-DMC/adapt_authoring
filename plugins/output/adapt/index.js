// LICENCE https://github.com/adaptlearning/adapt_authoring/blob/master/LICENSE
const OutputPlugin = require('../../../lib/outputmanager').OutputPlugin;
const util = require('util');

/**
 * Adapt Output plugin
 */
function AdaptOutput() {
}
util.inherits(AdaptOutput, OutputPlugin);

<<<<<<< HEAD
AdaptOutput.prototype.publish = function(courseId, mode, request, response, next) {
  var app = origin();

  var self = this;
  var user = usermanager.getCurrentUser();
  var tenantId = user.tenant._id;
  var outputJson = {};
  var isRebuildRequired = false;
  var themeName = '';
  var menuName = Constants.Defaults.MenuName;
  var frameworkVersion;

  var resultObject = {};

  // shorthand directories
  var FRAMEWORK_ROOT_FOLDER = path.join(configuration.tempDir, configuration.getConfig('masterTenantID'), Constants.Folders.Framework);
  var SRC_FOLDER = path.join(FRAMEWORK_ROOT_FOLDER, Constants.Folders.Source);
  var COURSES_FOLDER = path.join(FRAMEWORK_ROOT_FOLDER, Constants.Folders.AllCourses);
  var COURSE_FOLDER = path.join(COURSES_FOLDER, tenantId, courseId);
  var BUILD_FOLDER = path.join(COURSE_FOLDER, Constants.Folders.Build);

  var customPluginName = user._id;

  async.series([
    // get an object with all the course data
    function(callback) {
      self.getCourseJSON(tenantId, courseId, function(err, data) {
        if (err) {
          return callback(err);
        }
        // Store off the retrieved collections
        outputJson = data;
        callback(null);
      });
    },
    //
    function(callback) {
      var temporaryThemeFolder = path.join(SRC_FOLDER, Constants.Folders.Theme, customPluginName);
      self.applyTheme(tenantId, courseId, outputJson, temporaryThemeFolder, function(err, appliedThemeName) {
        if (err) {
          return callback(err);
        }
        // Replace the theme in outputJson with the applied theme name.
        themeName = appliedThemeName;
        outputJson['config'][0]._theme = themeName;
        callback(null);
      });
    },
    function(callback) {
      self.sanitizeCourseJSON(mode, outputJson, function(err, data) {
        if (err) {
          return callback(err);
        }
        // Update the JSON object
        outputJson = data;
        callback(null);
      });
    },
    function(callback) {
      self.buildFlagExists(path.join(BUILD_FOLDER, Constants.Filenames.Rebuild), function(err, exists) {
        if (err) {
          return callback(err);
        }
        const isForceRebuld = (request) ? request.query.force === 'true' : false;
        isRebuildRequired = exists || isForceRebuld;
        callback(null);
      });
    },
    function(callback) {
      var temporaryThemeFolder = path.join(SRC_FOLDER, Constants.Folders.Theme, customPluginName);
      self.writeCustomStyle(tenantId, courseId, temporaryThemeFolder, function(err) {
        if (err) {
          return callback(err);
        }
        callback(null);
      });
    },
    function(callback) {
      var temporaryMenuFolder = path.join(SRC_FOLDER, Constants.Folders.Menu, customPluginName);
      self.applyMenu(tenantId, courseId, outputJson, temporaryMenuFolder, function(err, appliedMenuName) {
        if (err) {
          return callback(err);
        }
        menuName = appliedMenuName;
        callback(null);
      });
    },
    function(callback) {
      var assetsJsonFolder = path.join(BUILD_FOLDER, Constants.Folders.Course, outputJson['config']._defaultLanguage);
      var assetsFolder = path.join(assetsJsonFolder, Constants.Folders.Assets);

      self.writeCourseAssets(tenantId, courseId, assetsJsonFolder, assetsFolder, outputJson, function(err, modifiedJson) {
        if (err) {
          return callback(err);
        }
        // Store the JSON with the new paths to assets
        outputJson = modifiedJson;
        callback(null);
      });
    },
    function(callback) {
      self.writeCourseJSON(outputJson, path.join(BUILD_FOLDER, Constants.Folders.Course), function(err) {
        if (err) {
          return callback(err);
        }
        callback(null);
      });
    },
    function(callback) {
      installHelpers.getInstalledFrameworkVersion(function(error, version) {
        frameworkVersion = version;
        callback(error);
      });
    },
    function(callback) {
      fs.exists(path.join(BUILD_FOLDER, Constants.Filenames.Main), function(exists) {
        if (!isRebuildRequired && exists) {
          resultObject.success = true;
          return callback(null, 'Framework already built, nothing to do');
        }

        logger.log('info', '3.1. Ensuring framework build exists');

        var args = [];
        var outputFolder = COURSE_FOLDER.replace(FRAMEWORK_ROOT_FOLDER + path.sep,'');

        // Append the 'build' folder to later versions of the framework
        if (semver.gte(semver.clean(frameworkVersion), semver.clean('2.0.0'))) {
          outputFolder = path.join(outputFolder, Constants.Folders.Build);
        }

        args.push('--outputdir=' + outputFolder);
        args.push('--theme=' + themeName);
        args.push('--menu=' + menuName);

        logger.log('info', '3.2. Using theme: ' + themeName);
        logger.log('info', '3.3. Using menu: ' + menuName);

        var generateSourcemap = outputJson.config._generateSourcemap;
        var buildMode = generateSourcemap === true ? 'dev' : 'prod';

        logger.log('info', 'grunt server-build:' + buildMode + ' ' + args.join(' '));

        child = exec('grunt server-build:' + buildMode + ' ' + args.join(' '), {cwd: path.join(FRAMEWORK_ROOT_FOLDER)},
          function(error, stdout, stderr) {
            if (error !== null) {
              logger.log('error', 'exec error: ' + error);
              logger.log('error', 'stdout error: ' + stdout);
              resultObject.success = true;
              return callback(error, 'Error building framework');
            }

            if (stdout.length != 0) {
              logger.log('info', 'stdout: ' + stdout);
              resultObject.success = true;

              // Indicate that the course has built successfully
              app.emit('previewCreated', tenantId, courseId, outputFolder);

              return callback(null, 'Framework built OK');
            }

            if (stderr.length != 0) {
              logger.log('error', 'stderr: ' + stderr);
              resultObject.success = false;
              return callback(stderr, 'Error (stderr) building framework!');
            }

            resultObject.success = true;
            return callback(null, 'Framework built');
          });
      });
    },
    function(callback) {
      self.clearBuildFlag(path.join(BUILD_FOLDER, Constants.Filenames.Rebuild), function(err) {
        callback(null);
      });
    },
    function(callback) {
      if (mode === Constants.Modes.Preview) { // No download required -- skip this step
        return callback();
      }
      // Now zip the build package
      var filename = path.join(COURSE_FOLDER, Constants.Filenames.Download);
      var zipName = helpers.slugify(outputJson['course'].title);
      var output = fs.createWriteStream(filename);
      var archive = archiver('zip');

      output.on('close', function() {
        resultObject.filename = filename;
        resultObject.zipName = zipName;
        // Indicate that the zip file is ready for download
        app.emit('zipCreated', tenantId, courseId, filename, zipName);
        callback();
      });
      archive.on('error', function(err) {
        logger.log('error', err);
        callback(err);
      });
      archive.pipe(output);
      archive.glob('**/*', { cwd: path.join(BUILD_FOLDER) });
      archive.finalize();
    }
  ], function(err) {
    if (err) {
      logger.log('error', err);
      return next(err);
    }
    next(null, resultObject);
  });
};

/**
* Source (framework) import function
*/
=======
AdaptOutput.prototype.publish = require('./publish');
>>>>>>> e5787402
AdaptOutput.prototype.importsource = require('./importsource');
AdaptOutput.prototype.export = require('./export');

<<<<<<< HEAD
/**
* FUNCTION: Export
* ------------------------------------------------------------------------------
*/

/**
* Global vars
* For access by the other funcs
*/

// directories
var FRAMEWORK_ROOT_DIR = path.join(configuration.tempDir, configuration.getConfig('masterTenantID'), Constants.Folders.Framework);
var COURSE_ROOT_DIR;
var EXPORT_DIR;

var courseId;
// the top-level callback
var next;
// used with _.omit when saving metadata
var blacklistedProps = [
  '__v',
  '_isDeleted',
  'createdAt',
  'createdBy',
  'updatedAt',
  'updatedBy',
  '_hasPreview'
];

AdaptOutput.prototype.export = function(pCourseId, request, response, pNext) {
  self = this;
  // store the params
  var currentUser = usermanager.getCurrentUser();
  COURSE_ROOT_DIR = path.join(FRAMEWORK_ROOT_DIR, Constants.Folders.AllCourses, currentUser.tenant._id, pCourseId);
  EXPORT_DIR = path.join(configuration.tempDir, configuration.getConfig('masterTenantID'), Constants.Folders.Exports, currentUser._id);
  courseId = pCourseId;
  next = pNext;
  // create the EXPORT_DIR if it isn't there
  fs.ensureDir(EXPORT_DIR, function(error) {
    if(error) {
      return next(error);
    }
    async.auto({
      generateLatestBuild: async.apply(generateLatestBuild, request),
      copyFrameworkFiles: ['generateLatestBuild', copyFrameworkFiles],
      copyCourseFiles: ['generateLatestBuild', copyCourseFiles]
    }, zipExport);
  });
};

function generateLatestBuild(request, courseBuilt) {
  self.publish(courseId, Constants.Modes.Export, request, null, courseBuilt);
};

/**
* Copy functions
*/

// copies relevant files in adapt_framework
function copyFrameworkFiles(results, filesCopied) {
  self.generateIncludesForCourse(courseId, function(error, includes) {
    if(error) {
      return filesCopied(error);
    }
    // create list of includes
    for(var i = 0, count = includes.length; i < count; i++)
      includes[i] = '\/' + includes[i] + '(\/|$)';

    var includesRE = new RegExp(includes.join('|'));
    var excludesRE = new RegExp(/\.git\b|\.DS_Store|\/node_modules|\/courses\b|\/course\b|\/exports\b/);
    var pluginsRE = new RegExp('\/components\/|\/extensions\/|\/menu\/|\/theme\/');

    fs.copy(FRAMEWORK_ROOT_DIR, EXPORT_DIR, {
      filter: function(filePath) {
        var posixFilePath = filePath.replace(/\\/g, '/');
        var isIncluded = posixFilePath.search(includesRE) > -1;
        var isExcluded = posixFilePath.search(excludesRE) > -1;
        var isPlugin = posixFilePath.search(pluginsRE) > -1;

        // exclude any matches to excludesRE
        if(isExcluded) return false;
        // exclude any plugins not in includes
        else if(isPlugin) return isIncluded;
        // include everything else
        else return true;
      }
    }, filesCopied);
  });
};

// uses the metadata list to include only relevant plugin files
function copyCustomPlugins(results, filesCopied) {
  var src = path.join(FRAMEWORK_ROOT_DIR, Constants.Folders.Source);
  var dest = path.join(EXPORT_DIR, Constants.Folders.Plugins);
  _.each(metadata.pluginIncludes, function iterator(plugin) {
    var pluginDir = path.join(src, plugin.folder, plugin.name);
    fs.copy(pluginDir, path.join(dest, plugin.name), function(err) {
      if (err) logger.log('error', err);
    });
  });
  filesCopied();
};

// copies everything in the course folder
function copyCourseFiles(results, filesCopied) {
  var source = path.join(COURSE_ROOT_DIR, Constants.Folders.Build, Constants.Folders.Course);
  var dest = path.join(EXPORT_DIR, Constants.Folders.Source, Constants.Folders.Course);
  fs.ensureDir(dest, function(error) {
    if (error) {
      return filesCopied(error);
    }
    fs.copy(source, dest, filesCopied);
  });
};

// copies used assets directly from the data folder
function copyAssets(results, assetsCopied) {
  var dest = path.join(EXPORT_DIR, Constants.Folders.Assets);
  fs.ensureDir(dest, function(error) {
    if (error) {
      return assetsCopied(error);
    }
    async.each(Object.keys(metadata.assets), function iterator(assetKey, doneIterator) {
      var oldId = metadata.assets[assetKey].oldId;
      origin.assetmanager.retrieveAsset({ _id:oldId }, function(error, results) {
        if(error) {
          return doneIterator(error);
        }
        filestorage.getStorage(results[0].repository, function gotStorage(error, storage) {
          var srcPath = storage.resolvePath(results[0].path);
          var destPath = path.join(dest, assetKey);
          fs.copy(srcPath, destPath, doneIterator);
        });
      });
    }, assetsCopied);
  });
};

/**
* post-processing
*/

function zipExport(error) {
  if(error) {
    return next(error);
  }
  var archive = archiver('zip');
  var output = fs.createWriteStream(EXPORT_DIR +  '.zip');

  output.on('close', cleanUpExport);

  archive.on('warning', function(err) {
    logger.log('warn', err);
  });
  archive.on('error', function(error){
    logger.log('error', error);
    cleanUpExport();
  });
  archive.pipe(output);
  archive.glob('**/*', { cwd: path.join(EXPORT_DIR) });
  archive.finalize();
};

// remove the EXPORT_DIR, if there is one
function cleanUpExport(exportError) {
  fs.remove(EXPORT_DIR, function(removeError) {
    next(exportError || removeError);
  });
};


/**
 * Module exports
 *
 */
=======
>>>>>>> e5787402
exports = module.exports = AdaptOutput;<|MERGE_RESOLUTION|>--- conflicted
+++ resolved
@@ -9,404 +9,8 @@
 }
 util.inherits(AdaptOutput, OutputPlugin);
 
-<<<<<<< HEAD
-AdaptOutput.prototype.publish = function(courseId, mode, request, response, next) {
-  var app = origin();
-
-  var self = this;
-  var user = usermanager.getCurrentUser();
-  var tenantId = user.tenant._id;
-  var outputJson = {};
-  var isRebuildRequired = false;
-  var themeName = '';
-  var menuName = Constants.Defaults.MenuName;
-  var frameworkVersion;
-
-  var resultObject = {};
-
-  // shorthand directories
-  var FRAMEWORK_ROOT_FOLDER = path.join(configuration.tempDir, configuration.getConfig('masterTenantID'), Constants.Folders.Framework);
-  var SRC_FOLDER = path.join(FRAMEWORK_ROOT_FOLDER, Constants.Folders.Source);
-  var COURSES_FOLDER = path.join(FRAMEWORK_ROOT_FOLDER, Constants.Folders.AllCourses);
-  var COURSE_FOLDER = path.join(COURSES_FOLDER, tenantId, courseId);
-  var BUILD_FOLDER = path.join(COURSE_FOLDER, Constants.Folders.Build);
-
-  var customPluginName = user._id;
-
-  async.series([
-    // get an object with all the course data
-    function(callback) {
-      self.getCourseJSON(tenantId, courseId, function(err, data) {
-        if (err) {
-          return callback(err);
-        }
-        // Store off the retrieved collections
-        outputJson = data;
-        callback(null);
-      });
-    },
-    //
-    function(callback) {
-      var temporaryThemeFolder = path.join(SRC_FOLDER, Constants.Folders.Theme, customPluginName);
-      self.applyTheme(tenantId, courseId, outputJson, temporaryThemeFolder, function(err, appliedThemeName) {
-        if (err) {
-          return callback(err);
-        }
-        // Replace the theme in outputJson with the applied theme name.
-        themeName = appliedThemeName;
-        outputJson['config'][0]._theme = themeName;
-        callback(null);
-      });
-    },
-    function(callback) {
-      self.sanitizeCourseJSON(mode, outputJson, function(err, data) {
-        if (err) {
-          return callback(err);
-        }
-        // Update the JSON object
-        outputJson = data;
-        callback(null);
-      });
-    },
-    function(callback) {
-      self.buildFlagExists(path.join(BUILD_FOLDER, Constants.Filenames.Rebuild), function(err, exists) {
-        if (err) {
-          return callback(err);
-        }
-        const isForceRebuld = (request) ? request.query.force === 'true' : false;
-        isRebuildRequired = exists || isForceRebuld;
-        callback(null);
-      });
-    },
-    function(callback) {
-      var temporaryThemeFolder = path.join(SRC_FOLDER, Constants.Folders.Theme, customPluginName);
-      self.writeCustomStyle(tenantId, courseId, temporaryThemeFolder, function(err) {
-        if (err) {
-          return callback(err);
-        }
-        callback(null);
-      });
-    },
-    function(callback) {
-      var temporaryMenuFolder = path.join(SRC_FOLDER, Constants.Folders.Menu, customPluginName);
-      self.applyMenu(tenantId, courseId, outputJson, temporaryMenuFolder, function(err, appliedMenuName) {
-        if (err) {
-          return callback(err);
-        }
-        menuName = appliedMenuName;
-        callback(null);
-      });
-    },
-    function(callback) {
-      var assetsJsonFolder = path.join(BUILD_FOLDER, Constants.Folders.Course, outputJson['config']._defaultLanguage);
-      var assetsFolder = path.join(assetsJsonFolder, Constants.Folders.Assets);
-
-      self.writeCourseAssets(tenantId, courseId, assetsJsonFolder, assetsFolder, outputJson, function(err, modifiedJson) {
-        if (err) {
-          return callback(err);
-        }
-        // Store the JSON with the new paths to assets
-        outputJson = modifiedJson;
-        callback(null);
-      });
-    },
-    function(callback) {
-      self.writeCourseJSON(outputJson, path.join(BUILD_FOLDER, Constants.Folders.Course), function(err) {
-        if (err) {
-          return callback(err);
-        }
-        callback(null);
-      });
-    },
-    function(callback) {
-      installHelpers.getInstalledFrameworkVersion(function(error, version) {
-        frameworkVersion = version;
-        callback(error);
-      });
-    },
-    function(callback) {
-      fs.exists(path.join(BUILD_FOLDER, Constants.Filenames.Main), function(exists) {
-        if (!isRebuildRequired && exists) {
-          resultObject.success = true;
-          return callback(null, 'Framework already built, nothing to do');
-        }
-
-        logger.log('info', '3.1. Ensuring framework build exists');
-
-        var args = [];
-        var outputFolder = COURSE_FOLDER.replace(FRAMEWORK_ROOT_FOLDER + path.sep,'');
-
-        // Append the 'build' folder to later versions of the framework
-        if (semver.gte(semver.clean(frameworkVersion), semver.clean('2.0.0'))) {
-          outputFolder = path.join(outputFolder, Constants.Folders.Build);
-        }
-
-        args.push('--outputdir=' + outputFolder);
-        args.push('--theme=' + themeName);
-        args.push('--menu=' + menuName);
-
-        logger.log('info', '3.2. Using theme: ' + themeName);
-        logger.log('info', '3.3. Using menu: ' + menuName);
-
-        var generateSourcemap = outputJson.config._generateSourcemap;
-        var buildMode = generateSourcemap === true ? 'dev' : 'prod';
-
-        logger.log('info', 'grunt server-build:' + buildMode + ' ' + args.join(' '));
-
-        child = exec('grunt server-build:' + buildMode + ' ' + args.join(' '), {cwd: path.join(FRAMEWORK_ROOT_FOLDER)},
-          function(error, stdout, stderr) {
-            if (error !== null) {
-              logger.log('error', 'exec error: ' + error);
-              logger.log('error', 'stdout error: ' + stdout);
-              resultObject.success = true;
-              return callback(error, 'Error building framework');
-            }
-
-            if (stdout.length != 0) {
-              logger.log('info', 'stdout: ' + stdout);
-              resultObject.success = true;
-
-              // Indicate that the course has built successfully
-              app.emit('previewCreated', tenantId, courseId, outputFolder);
-
-              return callback(null, 'Framework built OK');
-            }
-
-            if (stderr.length != 0) {
-              logger.log('error', 'stderr: ' + stderr);
-              resultObject.success = false;
-              return callback(stderr, 'Error (stderr) building framework!');
-            }
-
-            resultObject.success = true;
-            return callback(null, 'Framework built');
-          });
-      });
-    },
-    function(callback) {
-      self.clearBuildFlag(path.join(BUILD_FOLDER, Constants.Filenames.Rebuild), function(err) {
-        callback(null);
-      });
-    },
-    function(callback) {
-      if (mode === Constants.Modes.Preview) { // No download required -- skip this step
-        return callback();
-      }
-      // Now zip the build package
-      var filename = path.join(COURSE_FOLDER, Constants.Filenames.Download);
-      var zipName = helpers.slugify(outputJson['course'].title);
-      var output = fs.createWriteStream(filename);
-      var archive = archiver('zip');
-
-      output.on('close', function() {
-        resultObject.filename = filename;
-        resultObject.zipName = zipName;
-        // Indicate that the zip file is ready for download
-        app.emit('zipCreated', tenantId, courseId, filename, zipName);
-        callback();
-      });
-      archive.on('error', function(err) {
-        logger.log('error', err);
-        callback(err);
-      });
-      archive.pipe(output);
-      archive.glob('**/*', { cwd: path.join(BUILD_FOLDER) });
-      archive.finalize();
-    }
-  ], function(err) {
-    if (err) {
-      logger.log('error', err);
-      return next(err);
-    }
-    next(null, resultObject);
-  });
-};
-
-/**
-* Source (framework) import function
-*/
-=======
 AdaptOutput.prototype.publish = require('./publish');
->>>>>>> e5787402
 AdaptOutput.prototype.importsource = require('./importsource');
 AdaptOutput.prototype.export = require('./export');
 
-<<<<<<< HEAD
-/**
-* FUNCTION: Export
-* ------------------------------------------------------------------------------
-*/
-
-/**
-* Global vars
-* For access by the other funcs
-*/
-
-// directories
-var FRAMEWORK_ROOT_DIR = path.join(configuration.tempDir, configuration.getConfig('masterTenantID'), Constants.Folders.Framework);
-var COURSE_ROOT_DIR;
-var EXPORT_DIR;
-
-var courseId;
-// the top-level callback
-var next;
-// used with _.omit when saving metadata
-var blacklistedProps = [
-  '__v',
-  '_isDeleted',
-  'createdAt',
-  'createdBy',
-  'updatedAt',
-  'updatedBy',
-  '_hasPreview'
-];
-
-AdaptOutput.prototype.export = function(pCourseId, request, response, pNext) {
-  self = this;
-  // store the params
-  var currentUser = usermanager.getCurrentUser();
-  COURSE_ROOT_DIR = path.join(FRAMEWORK_ROOT_DIR, Constants.Folders.AllCourses, currentUser.tenant._id, pCourseId);
-  EXPORT_DIR = path.join(configuration.tempDir, configuration.getConfig('masterTenantID'), Constants.Folders.Exports, currentUser._id);
-  courseId = pCourseId;
-  next = pNext;
-  // create the EXPORT_DIR if it isn't there
-  fs.ensureDir(EXPORT_DIR, function(error) {
-    if(error) {
-      return next(error);
-    }
-    async.auto({
-      generateLatestBuild: async.apply(generateLatestBuild, request),
-      copyFrameworkFiles: ['generateLatestBuild', copyFrameworkFiles],
-      copyCourseFiles: ['generateLatestBuild', copyCourseFiles]
-    }, zipExport);
-  });
-};
-
-function generateLatestBuild(request, courseBuilt) {
-  self.publish(courseId, Constants.Modes.Export, request, null, courseBuilt);
-};
-
-/**
-* Copy functions
-*/
-
-// copies relevant files in adapt_framework
-function copyFrameworkFiles(results, filesCopied) {
-  self.generateIncludesForCourse(courseId, function(error, includes) {
-    if(error) {
-      return filesCopied(error);
-    }
-    // create list of includes
-    for(var i = 0, count = includes.length; i < count; i++)
-      includes[i] = '\/' + includes[i] + '(\/|$)';
-
-    var includesRE = new RegExp(includes.join('|'));
-    var excludesRE = new RegExp(/\.git\b|\.DS_Store|\/node_modules|\/courses\b|\/course\b|\/exports\b/);
-    var pluginsRE = new RegExp('\/components\/|\/extensions\/|\/menu\/|\/theme\/');
-
-    fs.copy(FRAMEWORK_ROOT_DIR, EXPORT_DIR, {
-      filter: function(filePath) {
-        var posixFilePath = filePath.replace(/\\/g, '/');
-        var isIncluded = posixFilePath.search(includesRE) > -1;
-        var isExcluded = posixFilePath.search(excludesRE) > -1;
-        var isPlugin = posixFilePath.search(pluginsRE) > -1;
-
-        // exclude any matches to excludesRE
-        if(isExcluded) return false;
-        // exclude any plugins not in includes
-        else if(isPlugin) return isIncluded;
-        // include everything else
-        else return true;
-      }
-    }, filesCopied);
-  });
-};
-
-// uses the metadata list to include only relevant plugin files
-function copyCustomPlugins(results, filesCopied) {
-  var src = path.join(FRAMEWORK_ROOT_DIR, Constants.Folders.Source);
-  var dest = path.join(EXPORT_DIR, Constants.Folders.Plugins);
-  _.each(metadata.pluginIncludes, function iterator(plugin) {
-    var pluginDir = path.join(src, plugin.folder, plugin.name);
-    fs.copy(pluginDir, path.join(dest, plugin.name), function(err) {
-      if (err) logger.log('error', err);
-    });
-  });
-  filesCopied();
-};
-
-// copies everything in the course folder
-function copyCourseFiles(results, filesCopied) {
-  var source = path.join(COURSE_ROOT_DIR, Constants.Folders.Build, Constants.Folders.Course);
-  var dest = path.join(EXPORT_DIR, Constants.Folders.Source, Constants.Folders.Course);
-  fs.ensureDir(dest, function(error) {
-    if (error) {
-      return filesCopied(error);
-    }
-    fs.copy(source, dest, filesCopied);
-  });
-};
-
-// copies used assets directly from the data folder
-function copyAssets(results, assetsCopied) {
-  var dest = path.join(EXPORT_DIR, Constants.Folders.Assets);
-  fs.ensureDir(dest, function(error) {
-    if (error) {
-      return assetsCopied(error);
-    }
-    async.each(Object.keys(metadata.assets), function iterator(assetKey, doneIterator) {
-      var oldId = metadata.assets[assetKey].oldId;
-      origin.assetmanager.retrieveAsset({ _id:oldId }, function(error, results) {
-        if(error) {
-          return doneIterator(error);
-        }
-        filestorage.getStorage(results[0].repository, function gotStorage(error, storage) {
-          var srcPath = storage.resolvePath(results[0].path);
-          var destPath = path.join(dest, assetKey);
-          fs.copy(srcPath, destPath, doneIterator);
-        });
-      });
-    }, assetsCopied);
-  });
-};
-
-/**
-* post-processing
-*/
-
-function zipExport(error) {
-  if(error) {
-    return next(error);
-  }
-  var archive = archiver('zip');
-  var output = fs.createWriteStream(EXPORT_DIR +  '.zip');
-
-  output.on('close', cleanUpExport);
-
-  archive.on('warning', function(err) {
-    logger.log('warn', err);
-  });
-  archive.on('error', function(error){
-    logger.log('error', error);
-    cleanUpExport();
-  });
-  archive.pipe(output);
-  archive.glob('**/*', { cwd: path.join(EXPORT_DIR) });
-  archive.finalize();
-};
-
-// remove the EXPORT_DIR, if there is one
-function cleanUpExport(exportError) {
-  fs.remove(EXPORT_DIR, function(removeError) {
-    next(exportError || removeError);
-  });
-};
-
-
-/**
- * Module exports
- *
- */
-=======
->>>>>>> e5787402
 exports = module.exports = AdaptOutput;