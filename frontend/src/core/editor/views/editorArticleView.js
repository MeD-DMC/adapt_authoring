--- conflicted
+++ resolved
@@ -20,7 +20,6 @@
     },
 
     preRender: function() {
-      console.log('article preRender')
       this.listenTo(Origin, 'editor:removeSubViews', this.remove);
       this.listenTo(Origin, 'editor:removePageSubViews', this.remove);
     },
@@ -54,11 +53,7 @@
             alert('error adding new block');
           },
           success: function() {
-<<<<<<< HEAD
             Origin.trigger('editor:fetchData');
-=======
-            Origin.trigger('editor:fetchdata');
->>>>>>> 4daec1f2
           }
         });
     },
