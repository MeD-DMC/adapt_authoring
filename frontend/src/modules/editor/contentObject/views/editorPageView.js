--- conflicted
+++ resolved
@@ -109,32 +109,17 @@
         _parentId: this.model.get('_id'),
         _courseId: Origin.editor.data.course.get('_id'),
         _type:'article'
-<<<<<<< HEAD
-      });
-
-      newPageArticleModel.save(null, {
-=======
       }, {
         success: _.bind(function(model, response, options) {
           var articleView = this.addArticleView(model);
           articleView._skipRender = true; // prevent render of blocks in postRender
           articleView.addBlock();
         }, this),
->>>>>>> f82ace8a
         error: function() {
           Origin.Notify.alert({
             type: 'error',
             text: Origin.l10n.t('app.erroraddingarticle')
           });
-<<<<<<< HEAD
-        },
-        success: function(model, response, options) {
-          Origin.editor.data.articles.add(model);
-          var newArticleView = _this.addArticleView(newPageArticleModel);
-          newArticleView.$el.removeClass('syncing').addClass('synced');
-          newArticleView.addBlock();
-=======
->>>>>>> f82ace8a
         }
       });
     },
