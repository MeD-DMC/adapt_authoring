require([
    'coreJS/app/origin',
    'coreJS/app/router',
    'coreJS/user/user',
    'coreJS/user/models/sessionModel',
    'coreJS/navigation/views/navigationView',
    'coreJS/app/helpers',
    'polyglot',
<<<<<<< HEAD
    'templates',
    'coreJS/app/contextMenu'
], function (Origin, Router, SessionModel, NavigationView, Helpers, Polyglot) {
=======
    'templates'
], function (Origin, Router, User, SessionModel, NavigationView, Helpers, Polyglot) {
>>>>>>> 0550093c
  var locale = localStorage.getItem('lang') || 'en';
  // Get the language file
  $.getJSON('lang/' + locale, function(data) {
    // Instantiate Polyglot with phrases
    window.polyglot = new Polyglot({phrases: data});

    Origin.trigger('app:initContextMenu');

    Origin.sessionModel = new SessionModel();

    Origin.router = new Router();

    Origin.sessionModel.fetch({
      success: function(data) {
        $('#app').before(new NavigationView({model: Origin.sessionModel}).$el);
        Origin.initialize();
      }
    });
  });    
});<|MERGE_RESOLUTION|>--- conflicted
+++ resolved
@@ -6,14 +6,10 @@
     'coreJS/navigation/views/navigationView',
     'coreJS/app/helpers',
     'polyglot',
-<<<<<<< HEAD
     'templates',
     'coreJS/app/contextMenu'
-], function (Origin, Router, SessionModel, NavigationView, Helpers, Polyglot) {
-=======
-    'templates'
 ], function (Origin, Router, User, SessionModel, NavigationView, Helpers, Polyglot) {
->>>>>>> 0550093c
+
   var locale = localStorage.getItem('lang') || 'en';
   // Get the language file
   $.getJSON('lang/' + locale, function(data) {
