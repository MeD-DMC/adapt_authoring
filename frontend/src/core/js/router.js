--- conflicted
+++ resolved
@@ -6,6 +6,7 @@
   var AdaptBuilder = require('coreJS/adaptbuilder');
   var ProjectModel = require('coreJS/dashboard/models/projectModel');
   var ProjectDetailView = require('coreJS/dashboard/views/projectDetailView');
+  var LogoutView = require('coreJS/user/views/logoutView');
 
   var Router = Backbone.Router.extend({
 
@@ -52,11 +53,6 @@
     },
 
     index: function() {
-<<<<<<< HEAD
-=======
-      console.log('Router: index');
-
->>>>>>> e9105818
       if (AdaptBuilder.userModel.get('authenticated')) {
         this.navigate('#dashboard', {trigger: true});
       } else {
@@ -65,12 +61,12 @@
     },
 
     login: function() {
-      this.createView(new LoginView({model:AdaptBuilder.userModel}));
+      this.createView(new LoginView({model: AdaptBuilder.userModel}));
     },
 
-    // logout: function () {
-    //   this.createView(LogoutView);
-    // },
+    logout: function () {
+      this.createView(new LogoutView({model: AdaptBuilder.userModel}));
+    },
 
     // forgotpassword: function() {
     //   this.createView(new ForgotPasswordView());
