var async = require('async');
var chalk = require('chalk');
var fs = require('fs-extra');
var optimist = require('optimist');
var path = require('path');
var prompt = require('prompt');
var crypto = require('crypto');

var auth = require('./lib/auth');
var database = require('./lib/database');
var helpers = require('./lib/helpers');
var installHelpers = require('./lib/installHelpers');
var localAuth = require('./plugins/auth/local');
var logger = require('./lib/logger');
var origin = require('./lib/application');

var IS_INTERACTIVE = process.argv.length === 2;
var USE_CONFIG;

var app = origin();
// config for prompt inputs
var inputData;
var masterTenant = false;
var superUser = false;
// from user input
var configResults = {};

// we need the framework version for the config items, so let's go
installHelpers.getLatestFrameworkVersion(function(error, latestFrameworkTag) {
  if(error) {
    return handleError(error, 1, 'Failed to get the latest framework version. Check package.json.');
  }
  inputData = {
    useConfigJSON: {
      name: 'useJSON',
      description: 'Use existing config values? y/N',
      type: 'string',
      before: installHelpers.inputHelpers.toBoolean,
      default: 'N'
    },
    startInstall: {
      name: 'install',
      description: 'Continue? Y/n',
      type: 'string',
      before: installHelpers.inputHelpers.toBoolean,
      default: 'Y'
    },
    server: [
      {
        name: 'serverPort',
        type: 'number',
        description: 'Server port',
        pattern: installHelpers.inputHelpers.numberValidator,
        default: 5000
      },
      {
        name: 'serverName',
        type: 'string',
        description: 'Server name',
        default: 'localhost'
      },
      {
        name: 'dataRoot',
        type: 'string',
        description: 'Data directory path',
        pattern: installHelpers.inputHelpers.alphanumValidator,
        default: 'data'
      },
      {
        name: 'authoringToolRepository',
        type: 'string',
        description: "Git repository URL to be used for the authoring tool source code",
        default: 'https://github.com/adaptlearning/adapt_authoring.git'
      },
      {
        name: 'frameworkRepository',
        type: 'string',
        description: "Git repository URL to be used for the framework source code",
        default: 'https://github.com/adaptlearning/adapt_framework.git'
      },
      {
        name: 'frameworkRevision',
        type: 'string',
        description: 'Specific git revision to be used for the framework. Accepts any valid revision type (e.g. branch/tag/commit)',
        default: 'tags/' + latestFrameworkTag
      }
    ],
    database: {
      dbConfig: [
        {
          name: 'dbName',
          type: 'string',
          description: 'Master database name',
          pattern: installHelpers.inputHelpers.alphanumValidator,
          default: 'adapt-tenant-master'
        },
        {
          name: 'useConnectionUri',
          type: 'string',
          description: "Will you be using a full database connection URI? (all connection options in the URI) y/N",
          before: installHelpers.inputHelpers.toBoolean,
          default: 'N'
        }
      ],
      configureUri: [
        {
          name: 'dbConnectionUri',
          type: 'string',
          description: 'Database connection URI',
          default: ''
        }
      ],
      configureStandard: [
        {
          name: 'dbHost',
          type: 'string',
          description: 'Database host',
          default: 'localhost'
        },
        {
          name: 'dbPort',
          type: 'number',
          description: 'Database server port',
          pattern: installHelpers.inputHelpers.numberValidator,
          default: 27017
        },
        {
          name: 'dbUser',
          type: 'string',
          description: 'Database server user (only specify if using database authentication)',
          pattern: installHelpers.inputHelpers.alphanumValidator,
          default: ''
        },
        {
          name: 'dbPass',
          type: 'string',
          description: 'Database server password (only specify if using database authentication)',
          pattern: installHelpers.inputHelpers.alphanumValidator,
          default: ''
        },
        {
          name: 'dbAuthSource',
          type: 'string',
          description: 'Database server authentication database (only specify if using database authentication)',
          pattern: installHelpers.inputHelpers.alphanumValidator,
          default: 'admin'
        },
      ]
    },
    features: {
      ffmpeg: {
        name: 'useffmpeg',
        type: 'string',
        description: "Are you using ffmpeg? y/N",
        before: installHelpers.inputHelpers.toBoolean,
        default: 'N'
      },
      smtp: {
        confirm: {
          name: 'useSmtp',
          type: 'string',
          description: "Will you be using an SMTP server? (used for sending emails) y/N",
          before: installHelpers.inputHelpers.toBoolean,
          default: 'N'
        },
        confirmConnectionUrl: {
          name: 'useSmtpConnectionUrl',
          type: 'string',
          description: "Will you use a URL to connect to your smtp Server y/N",
          before: installHelpers.inputHelpers.toBoolean,
          default: 'N'
        },
        configure: [
          {
            name: 'fromAddress',
            type: 'string',
            description: "Sender email address",
            default: '',
          },
          {
            name: 'rootUrl',
            type: 'string',
            description: "The url this install will be accessible from",
            default: '' // set using default server options
          }
        ],
        configureService: [
          {
            name: 'smtpService',
            type: 'string',
            description: "Which SMTP service (if any) will be used? (see https://github.com/andris9/nodemailer-wellknown#supported-services for a list of supported services.)",
            default: 'none',
          },
          {
            name: 'smtpUsername',
            type: 'string',
            description: "SMTP username",
            default: '',
          },
          {
            name: 'smtpPassword',
            type: 'string',
            description: "SMTP password",
            hidden: true,
            replace: installHelpers.inputHelpers.passwordReplace,
            default: '',
            before: installHelpers.inputHelpers.passwordBefore
          }
        ],
        configureConnectionUrl: [
          {
            name: 'smtpConnectionUrl',
            type: 'string',
            description: "Custom connection URL: smtps://user%40gmail.com:pass@smtp.gmail.com/?pool=true",
            default: 'none',
          }
        ]
      }
    },
    tenant: [
      {
        name: 'masterTenantName',
        type: 'string',
        description: "Set a unique name for your tenant",
        pattern: installHelpers.inputHelpers.alphanumValidator,
        default: 'master'
      },
      {
        name: 'masterTenantDisplayName',
        type: 'string',
        description: 'Set the display name for your tenant',
        default: 'Master'
      }
    ],
    tenantDelete: {
      name: "confirm",
      description: "Continue? (Y/n)",
      before: installHelpers.inputHelpers.toBoolean,
      default: "Y"
    },
    superUser: [
      {
        name: 'suEmail',
        type: 'string',
        description: "Email address",
        required: true
      },
      {
        name: 'suPassword',
        type: 'string',
        description: "Password",
        hidden: true,
        replace: installHelpers.inputHelpers.passwordReplace,
        required: true,
        before: installHelpers.inputHelpers.passwordBefore
      },
      {
        name: 'suRetypePassword',
        type: 'string',
        description: "Confirm Password",
        hidden: true,
        replace: installHelpers.inputHelpers.passwordReplace,
        required: true,
        before: installHelpers.inputHelpers.passwordBefore
      }
    ]
  };
  if(!IS_INTERACTIVE) {
    return start();
  }
  console.log('');
  if(!fs.existsSync('conf/config.json')) {
    fs.ensureDirSync('conf');
    return start();
  }
  console.log('Found an existing config.json file. Do you want to use the values in this file during install?');
  installHelpers.getInput(inputData.useConfigJSON, function(result) {
    console.log('');
    USE_CONFIG = result.useJSON;
    start();
  });
});

function generatePromptOverrides() {
  if(USE_CONFIG) {
    var configJson = require('./conf/config.json');
    var configData = JSON.parse(JSON.stringify(configJson).replace(/true/g, '"y"').replace(/false/g, '"n"'));
    configData.install = 'y';
  }

  const sessionSecret = USE_CONFIG && configData.sessionSecret || crypto.randomBytes(64).toString('hex');
  addConfig({ sessionSecret: sessionSecret });
  // NOTE config.json < cmd args
  return Object.assign({}, configData, optimist.argv);
}

function start() {
  // set overrides from command line arguments and config.json
  prompt.override = generatePromptOverrides();
  // Prompt the user to begin the install
  if(!IS_INTERACTIVE || USE_CONFIG) {
    console.log('This script will install the application. Please wait ...');
  } else {
    console.log('This script will install the application. \nWould you like to continue?');
  }
  installHelpers.getInput(inputData.startInstall, function(result) {
    if(!result.install) {
      return handleError(null, 0, 'User cancelled the install');
    }
    async.series([
      configureServer,
      configureDatabase,
      configureFeatures,
      configureMasterTenant,
      createMasterTenant,
      createSuperUser,
      buildFrontend,
      syncMigrations
    ], function(error, results) {
      if(error) {
        console.error('ERROR: ', error);
        return exit(1, 'Install was unsuccessful. Please check the console output.');
      }
      exit(0, `Installation completed successfully, the application can now be started with 'node server'.`);
    });
  });
}

function configureServer(callback) {
  console.log('');
  if(!IS_INTERACTIVE || USE_CONFIG) {
    console.log('Now setting configuration items.');
  } else {
    console.log('We need to configure the tool before install. \nTip: just press ENTER to accept the default value in brackets.');
  }
  installHelpers.getLatestFrameworkVersion(function(error, latestFrameworkTag) {
    if(error) {
      return handleError(error, 1, 'Failed to get latest framework version');
    }
    installHelpers.getInput(inputData.server, function(result) {
      addConfig(result);
      callback();
    });
  });
}

function configureDatabase(callback) {
  installHelpers.getInput(inputData.database.dbConfig, function(result) {
    addConfig(result);

    var isStandard = !result.useConnectionUri || USE_CONFIG && configResults.useConnectionUri !== 'y';
    var config = inputData.database[isStandard ? 'configureStandard' : 'configureUri'];

    installHelpers.getInput(config, function(result) {
      addConfig(result);
      callback();
    });
  });
}

function configureFeatures(callback) {
  async.series([
    function ffmpeg(cb) {
      installHelpers.getInput(inputData.features.ffmpeg, function(result) {
        addConfig(result);
        cb();
      });
    },
    function smtp(cb) {
      installHelpers.getInput(inputData.features.smtp.confirm, function(result) {
        addConfig(result);
        if(!result.useSmtp || USE_CONFIG && configResults.useSmtp !== 'y') {
          return cb();
        }
        // prompt user if custom connection url or well-known-service should be used
        installHelpers.getInput(inputData.features.smtp.confirmConnectionUrl, function(result) {
          addConfig(result);
          var smtpConfig;
          if (result.useSmtpConnectionUrl === true) {
            smtpConfig = inputData.features.smtp.configure.concat(inputData.features.smtp.configureConnectionUrl);
          } else {
            smtpConfig = inputData.features.smtp.configure.concat(inputData.features.smtp.configureService);
          }
          for(var i = 0, count = smtpConfig.length; i < count; i++) {
            if(smtpConfig[i].name === 'rootUrl') {
              smtpConfig[i].default = `http://${configResults.serverName}:${configResults.serverPort}`;
            }
          }
          installHelpers.getInput(smtpConfig, function(result) {
            addConfig(result);
            cb();
          });
        });
      });
    }
  ], function() {
    saveConfig(configResults, callback);
  });
}

function configureMasterTenant(callback) {
  var onError = function(error) {
    console.error('ERROR: ', error);
    return exit(1, 'Failed to configure master tenant. Please check the console output.');
  };
  if(!IS_INTERACTIVE || USE_CONFIG) {
    console.log('Now configuring the master tenant. \n');
  } else {
    console.log('Now we need to configure the master tenant. \nTip: just press ENTER to accept the default value in brackets.\n');
  }
  logger.clear();

  installHelpers.showSpinner('Starting server');
  // run the app
  app.run({ skipVersionCheck: true });
  app.on('serverStarted', function() {
    installHelpers.hideSpinner();
    database.checkConnection(function(error) {
      if(error) {
        return callback(error);
      }
      if(USE_CONFIG && prompt.override.masterTenantName) {
        /**
        * remove the masterTenantDisplayName, as we can use the existing value
        * (which isn't in config.json so can't be used as an auto override)
        */
        inputData.tenant = inputData.tenant.filter(item => item.name !== 'masterTenantDisplayName');
      }
      installHelpers.getInput(inputData.tenant, function(result) {
        console.log('');
        // add the input to our cached config
        addConfig({
          masterTenant: {
            name: result.masterTenantName,
            displayName: result.masterTenantName
          }
        });
        // check if the tenant name already exists
        app.tenantmanager.retrieveTenant({ name: result.masterTenantName }, function(error, tenant) {
          if(error) {
            return onError(error);
          }
          if(!tenant) {
            return callback();
          }
          if(!IS_INTERACTIVE) {
            return exit(1, `Tenant '${tenant.name}' already exists, automatic install cannot continue.`);
          }
          if(!configResults.masterTenant.displayName) {
            configResults.masterTenant.displayName = tenant.displayName;
          }
          console.log(chalk.yellow(`Tenant '${tenant.name}' already exists. ${chalk.underline('It must be deleted for install to continue.')}`));
          installHelpers.getInput(inputData.tenantDelete, function(result) {
            console.log('');
            if(!result.confirm) {
              return exit(1, 'Exiting install.');
            }
            // delete tenant
            async.eachSeries(app.db.getModelNames(), function(modelName, cb) {
              app.db.destroy(modelName, null, cb);
            }, callback);
          });
        });
      });
    }, configResults.dbName);
  });
}

function createMasterTenant(callback) {
  app.tenantmanager.createTenant({
    name: configResults.masterTenant.name,
    displayName: configResults.masterTenant.displayName,
    isMaster: true,
    database: {
      dbName: app.configuration.getConfig('dbName'),
      dbHost: app.configuration.getConfig('dbHost'),
      dbUser: app.configuration.getConfig('dbUser'),
      dbPass: app.configuration.getConfig('dbPass'),
      dbPort: app.configuration.getConfig('dbPort')
    }
  }, function(error, tenant) {
    if(error) {
      return handleError(error, 1, 'Failed to create master tenant. Please check the console output.');
    }
    console.log('Master tenant created successfully.');
    masterTenant = tenant;
    delete configResults.masterTenant;
    addConfig(app.configuration.getConfig());
    saveConfig(configResults, callback);
  });
}

function createSuperUser(callback) {
  var onError = function(error) {
    handleError(error, 1, 'Failed to create admin user account. Please check the console output.');
  };
  console.log(`\nNow we need to set up a 'Super Admin' account. This account can be used to manage everything on your ${app.polyglot.t('app.productname')} instance.`);
  installHelpers.getInput(inputData.superUser, function(result) {
    console.log('');
    app.usermanager.deleteUser({ email: result.suEmail }, function(error, userRec) {
      if(error) return onError(error);
      // add a new user using default auth plugin
      new localAuth().internalRegisterUser(true, {
        email: result.suEmail,
        password: result.suPassword,
        retypePassword: result.suRetypePassword,
        _tenantId: masterTenant._id
      }, function(error, user) {
        // TODO should we allow a retry if the passwords don't match?
        if(error) {
          return onError(error);
        }
        superUser = user;
        helpers.grantSuperPermissions(user._id, function(error) {
          if(error) return onError(error);
          return callback();
        });
      });
    });
  });
}

function buildFrontend(callback) {
  installHelpers.buildAuthoring(function(error) {
    if(error) {
      return callback(`Failed to build the web application, (${error}) \nInstall will continue. Try again after installation completes using 'grunt build:prod'.`);
    }
    callback();
  });
}

//As this is a fresh install we dont need to run the migrations so add them to the db and set them to up
function syncMigrations(callback) {
  installHelpers.syncMigrations(function(err, migrations) {
    database.getDatabase(function(err, db) {
      if(err) {
        return callback(err);
      }
      db.update('migration', {}, {'state': 'up'}, callback);
    }, masterTenant._id);
  });
}

// helper functions

function addConfig(newConfigItems) {
  Object.assign(configResults, newConfigItems);
}

/**
 * This will write out the config items both as a config.json file
 *
 * @param {object} configItems
 * @param {callback} callback
 */

function saveConfig(configItems, callback) {
  if (!IS_INTERACTIVE || USE_CONFIG) {
    for (var key in configItems) {
      if (configItems.hasOwnProperty(key) === false) continue;
      var value = configItems[key];
      if (typeof value !== 'string') continue;
      value = value.toLocaleLowerCase();
      if (value === 'y') {
        configItems[key] = true;
      } else if (value === 'n') {
        configItems[key] = false;
      }
    }
  }
<<<<<<< HEAD
=======

  var config = {
    outputPlugin: 'adapt',
    dbType: 'mongoose',
    auth: 'local',
    root: process.cwd()
  };
  // copy over the input values
  _.each(configItems, function(value, key) {
    config[key] = value;
  });

>>>>>>> 0580dbf8
  fs.ensureDir('conf', function(error) {
    if (error) {
      return handleError(`Failed to create configuration directory.\n${error}`, 1, 'Install Failed.');
    }
    // Create the final config (with some default values not set in this script)
    const config = Object.assign({
      outputPlugin: 'adapt',
      dbType: 'mongoose',
      auth: 'local',
      root: process.cwd()
    }, configItems);

    fs.writeJson(path.join('conf', 'config.json'), config, { spaces: 2 }, function(error) {
      if(error) {
        return handleError(`Failed to write configuration file to ${chalk.underline('conf/config.json')}.\n${error}`, 1, 'Install Failed.');
      }
      callback();
    });
  });
}

function handleError(error, exitCode, exitMessage) {
  if(error) {
    console.error(`ERROR: ${error}`);
  }
  if(exitCode) {
    exit(exitCode, exitMessage);
  }
}

/**
 * Exits the install with some cleanup, should there be an error
 *
 * @param {int} code
 * @param {string} msg
 */

function exit(code, msg) {
  installHelpers.exit(code, msg, function(callback) {
    if(0 === code || app && !app.db || !masterTenant) {
      return callback();
    }
    // handle borked tenant, users, in case of a non-zero exit
    app.db.destroy('tenant', { _id: masterTenant._id }, function(error) {
      if(!superUser) return callback();
      app.db.destroy('user', { _id: superUser._id }, callback);
    });
  });
}<|MERGE_RESOLUTION|>--- conflicted
+++ resolved
@@ -568,21 +568,6 @@
       }
     }
   }
-<<<<<<< HEAD
-=======
-
-  var config = {
-    outputPlugin: 'adapt',
-    dbType: 'mongoose',
-    auth: 'local',
-    root: process.cwd()
-  };
-  // copy over the input values
-  _.each(configItems, function(value, key) {
-    config[key] = value;
-  });
-
->>>>>>> 0580dbf8
   fs.ensureDir('conf', function(error) {
     if (error) {
       return handleError(`Failed to create configuration directory.\n${error}`, 1, 'Install Failed.');
