define(function(require){

  var Backbone = require('backbone');
  var Handlebars = require('handlebars');
  var AdaptBuilder = require('coreJS/app/adaptBuilder');
  var BuilderView = require('coreJS/app/views/builderView');
  var EditorSidebarView = require('coreJS/editor/views/editorSidebarView');
  var EditorMenuView = require('coreJS/editor/views/editorMenuView');
  var EditorContentObjectsCollection = require('coreJS/editor/collections/editorContentObjectsCollection');
  var EditorPageView = require('coreJS/editor/views/editorPageView');
  var EditorPageCollection = require('coreJS/editor/collections/editorPageCollection');
  var EditorPageModel = require('coreJS/editor/models/editorPageModel');
  var SidebarPageEditView = require('coreJS/editor/views/sidebarPageEditView');
  var PageModel = require('coreJS/editor/models/editorPageModel');

  var EditorView = BuilderView.extend({

    settings: {
      autoRender: false
    },

    tagName: "div",

    className: "editor-view",

    events: {
      "click a.page-add-link" : "addNewPage",
      "click a.load-page"     : "loadPage",
    },

    preRender: function(options) {
      this.currentView = options.currentView;
      this.listenTo(this.model, 'sync', this.render);
      this.model.fetch();
    },
    
    postRender: function() {
      this.renderEditorSidebar();

      switch (this.currentView) {
        case 'menu':
          this.renderEditorMenu();
          break;
        case 'page':
          this.renderEditorPage();
          break;
      }
      // if (this.currentView === "menu") {
      //   this.renderEditorMenu();
      // } else if (this.currentView === "page") {
      //   this.renderEditorPage();
      // }
    },

    renderEditorSidebar: function() {
      this.$el.append(new EditorSidebarView().$el);
    },

    renderEditorMenu: function() {
      this.$('.editor-inner').html(new EditorMenuView({
        model: this.model, 
        collection: new EditorContentObjectsCollection({
          url: '/data/contentObjects.json'
        })
      }).$el);
      // 'api/content/' + this.model.get('_id') + '/articles'
    },

    renderEditorPage: function() {
<<<<<<< HEAD
      /*console.log('rendering page editing view');
      this.$('.editor-inner').html(new EditorMenuView({
=======

      this.$('.editor-inner').html(new EditorPageView({
        model: this.model
      }).$el);

      console.log('rendering page editing view');
      /*this.$('.editor-inner').html(new EditorMenuView({
>>>>>>> 9179472b
        model: this.model, 
        collection: new EditorContentObjectsCollection({
          url: '/data/contentObjects.json'
        })
      }).$el);*/
      //EditorPageView
      var pageCollection = this.model.pageCollection;

      if (pageCollection.length != 0) {
        var list = $('<ul/>').appendTo('.editor-page-list');

        _.each(pageCollection.models, function(model) {
          list.append('<li><a class="load-page" data-page-id="' + model.get('_id') + '" href="#">' + model.get('title') + '</a></li>');
        }, this);
      }
    }

    /*addNewPage: function(event) {
      event.preventDefault();

      console.log('Adding new page');
      Backbone.history.navigate('/page/new/' + this.model.get('_id'), {trigger: true});
    },


    loadPage: function(event) {
      event.preventDefault();
      var pageModel = new PageModel({_id:$(event.currentTarget).data('page-id')});
      pageModel.fetch();
      this.$('.editor').html(new PageView({model: pageModel}).$el);
    }*/

  }, {
    template: 'editor'
  });

  return EditorView;

});<|MERGE_RESOLUTION|>--- conflicted
+++ resolved
@@ -67,24 +67,7 @@
     },
 
     renderEditorPage: function() {
-<<<<<<< HEAD
-      /*console.log('rendering page editing view');
-      this.$('.editor-inner').html(new EditorMenuView({
-=======
 
-      this.$('.editor-inner').html(new EditorPageView({
-        model: this.model
-      }).$el);
-
-      console.log('rendering page editing view');
-      /*this.$('.editor-inner').html(new EditorMenuView({
->>>>>>> 9179472b
-        model: this.model, 
-        collection: new EditorContentObjectsCollection({
-          url: '/data/contentObjects.json'
-        })
-      }).$el);*/
-      //EditorPageView
       var pageCollection = this.model.pageCollection;
 
       if (pageCollection.length != 0) {
@@ -96,21 +79,6 @@
       }
     }
 
-    /*addNewPage: function(event) {
-      event.preventDefault();
-
-      console.log('Adding new page');
-      Backbone.history.navigate('/page/new/' + this.model.get('_id'), {trigger: true});
-    },
-
-
-    loadPage: function(event) {
-      event.preventDefault();
-      var pageModel = new PageModel({_id:$(event.currentTarget).data('page-id')});
-      pageModel.fetch();
-      this.$('.editor').html(new PageView({model: pageModel}).$el);
-    }*/
-
   }, {
     template: 'editor'
   });
