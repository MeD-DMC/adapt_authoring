--- conflicted
+++ resolved
@@ -68,13 +68,9 @@
     }
     var titleKey = (isMine) ? 'myprojects' : 'sharedprojects';
     var Coll = (isMine) ? MyProjectCollection : SharedProjectCollection;
-    
+
     Origin.trigger('location:title:update', { breadcrumbs: ['dashboard'], title: Origin.l10n.t('app.' + titleKey) });
-<<<<<<< HEAD
-    Origin.contentPane.setView(ProjectsView, { collection: new Collection(), _isShared: options.type === 'shared' });
-=======
-    Origin.contentPane.setView(ProjectsView, { collection: new Coll });
->>>>>>> 1b726424
+    Origin.contentPane.setView(ProjectsView, { collection: new Coll, _isShared: options.type === 'shared' });
   });
 
   Origin.on('globalMenu:dashboard:open', function() {
