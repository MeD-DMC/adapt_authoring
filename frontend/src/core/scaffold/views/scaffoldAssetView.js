--- conflicted
+++ resolved
@@ -44,7 +44,8 @@
         },
 
         render: function() {
-            this.$el.html(Handlebars.templates[this.constructor.template]({value: this.value}));
+            var assetType = this.schema.fieldType.replace('Asset:', '');
+            this.$el.html(Handlebars.templates[this.constructor.template]({value: this.value, type: assetType}));
             this.setValue(this.value);
             // Should see if the field contains anything on render
             // if so disable it
@@ -55,12 +56,12 @@
 
         getValue: function() {
             return this.value || '';
-            return this.$('input').val();
+            //return this.$('input').val();
         },
 
         setValue: function(value) {
             this.value = value;
-            this.$('input').val(value);
+            //this.$('input').val(value);
         },
 
         focus: function() {
@@ -91,11 +92,14 @@
         },
 
         checkValueHasChanged: function() {
+            if ('heroImage' === this.key){
+                this.saveModel();
+                return;
+            }
             var contentTypeId = Origin.scaffold.getCurrentModel().get('_id');
             var contentType = Origin.scaffold.getCurrentModel().get('_type');
             var fieldname = this.getValue() ? this.getValue().replace('course/assets/', '') : '';
             this.removeCourseAsset(contentTypeId, contentType, fieldname);
-            this.value = this.getValue();
         },
 
         onAssetButtonClicked: function(event) {
@@ -108,6 +112,7 @@
 
                         if ('heroImage' === this.key){
                             this.setValue(data.assetId);
+                            this.saveModel();
                             return;
                         }
                         // Setup courseasset
@@ -128,9 +133,7 @@
 
                         this.value = data.assetLink;
 
-                        this.createCourseAsset(courseAssetObject, function() {
-                            this.render();
-                        }, this);
+                        this.createCourseAsset(courseAssetObject);
 
                     }
                 },
@@ -143,13 +146,8 @@
         onClearButtonClicked: function(event) {
             event.preventDefault();
             this.checkValueHasChanged();
-<<<<<<< HEAD
-            this.value = '';
-            //this.render();
-=======
             this.setValue('');
             this.toggleFieldAvailibility();
->>>>>>> 4e65597f
         },
 
         findAsset: function (contentTypeId, contentType, fieldname) {
@@ -177,27 +175,7 @@
                     alert('An error occurred doing the save');
                 }, 
                 success: function() {
-                    var currentModel = Origin.scaffold.getCurrentModel();
-                    var currentForm = Origin.scaffold.getCurrentForm();
-                    var errors = currentForm.commit({validate: false});
-
-                    currentModel.pruneAttributes();
-
-                    currentModel.save(null, {
-                        error: function() {
-                            alert('An error occurred doing the save');
-                        },
-                        success: function() {
-                            
-                            Origin.editor.data.courseAssets.fetch({
-                                reset:true, 
-                                success: function() {
-                                    callback.apply(context);
-                                }
-                            });
-
-                        }
-                    })
+                    self.saveModel();
                 }
             });
 
@@ -209,29 +187,38 @@
             if (courseAsset) {
                 courseAsset.destroy({
                     success: function(success) {
-                        var currentModel = Origin.scaffold.getCurrentModel();
-                        var currentForm = Origin.scaffold.getCurrentForm();
-                        var errors = currentForm.commit({validate: false});
-
-                        currentModel.pruneAttributes();
-
-                        currentModel.save(null, {
-                            error: function() {
-                                alert('An error occurred doing the save');
-                            },
-                            success: function() {
-                                that.render();
-                                Origin.editor.data.courseAssets.fetch({reset:true});
-
-                            }
-                        })
+                        that.saveModel();
                     },
                     error: function(error) {
                         console.log('error', error);
                     }
                 });
             }
+        },
+
+        saveModel: function() {
+            var that = this;
+            var currentModel = Origin.scaffold.getCurrentModel();
+            var currentForm = Origin.scaffold.getCurrentForm();
+            var errors = currentForm.commit({validate: false});
+
+            currentModel.pruneAttributes();
+
+            currentModel.save(null, {
+                error: function() {
+                    alert('An error occurred doing the save');
+                },
+                success: function() {
+                    Origin.editor.data.courseAssets.fetch({
+                        reset:true, 
+                        success: function() {
+                            that.render();
+                        }
+                    });
+                }
+            })
         }
+
     }, {
         template: "scaffoldAsset"
     });
