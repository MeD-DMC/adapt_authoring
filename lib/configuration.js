--- conflicted
+++ resolved
@@ -33,13 +33,9 @@
   'useffmpeg',
   'isProduction',
   'maxLoginAttempts',
-<<<<<<< HEAD
   'ckEditorExtraAllowedContent',
+  'ckEditorEnterMode',
   'maxFileUploadSize'
-=======
-  'ckEditorEnterMode',
-  'ckEditorExtraAllowedContent'
->>>>>>> ea35393e
 ];
 
 /**
@@ -84,13 +80,9 @@
   this.conf = {
     root: this.serverRoot,
     maxLoginAttempts: 3,
-<<<<<<< HEAD
     ckEditorExtraAllowedContent: 'span(*)',
-    maxFileUploadSize: '200mb'
-=======
-    ckEditorEnterMode: 'ENTER_P',
-    ckEditorExtraAllowedContent: 'span(*)'
->>>>>>> ea35393e
+    maxFileUploadSize: '200mb',
+    ckEditorEnterMode: 'ENTER_P'
   };
   this.mconf = {};
   return this;
@@ -107,15 +99,15 @@
  */
 Configuration.prototype.load = function (filePath, callback) {
   var config = this;
-  
+
   // first, attempt to load config from environment
   if (process.env.serverPort) {
     config.conf = _.extend(config.conf, process.env);
     config.emit('change:config', 'configuration');
     logger.log('info', 'configuration loaded from process.env');
-    return callback();  
-  }
-  
+    return callback();
+  }
+
   // else, load from the default config file
   fs.exists(filePath, function(exists){
     if (exists) {
@@ -296,4 +288,4 @@
 /**
  * Module exports
  */
-exports = module.exports = createConfiguration();
+exports = module.exports = createConfiguration();