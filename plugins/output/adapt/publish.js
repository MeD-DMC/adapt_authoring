// external
const archiver = require('archiver');
const async = require('async');
const exec = require('child_process').exec;
const fs = require('fs-extra');
const path = require('path');
const semver = require('semver');
// internal
const configuration = require('../../../lib/configuration');
const Constants = require('../../../lib/outputmanager').Constants;
const helpers = require('../../../lib/helpers');
const installHelpers = require('../../../lib/installHelpers');
const logger = require('../../../lib/logger');
const origin = require('../../../');
const outputHelpers = require('./outputHelpers');
const usermanager = require('../../../lib/usermanager');

function publishCourse(courseId, mode, request, response, next) {
  let app = origin();
  let self = this;
  let user = usermanager.getCurrentUser();
  let tenantId = user.tenant._id;
  let outputJson = {};
  let isRebuildRequired = false;
  let themeName;
  let menuName;
  let frameworkVersion;
  let isForceRebuild;

  let resultObject = {};

  // shorthand directories
  const FRAMEWORK_ROOT_FOLDER = path.join(configuration.tempDir, configuration.getConfig('masterTenantID'), Constants.Folders.Framework);
  const SRC_FOLDER = path.join(FRAMEWORK_ROOT_FOLDER, Constants.Folders.Source);
  const COURSES_FOLDER = path.join(FRAMEWORK_ROOT_FOLDER, Constants.Folders.AllCourses);
  const COURSE_FOLDER = path.join(COURSES_FOLDER, tenantId, courseId);
  const BUILD_FOLDER = path.join(COURSE_FOLDER, Constants.Folders.Build);

  let customPluginName = user._id;

  const getGruntFatalError = stdout => {
    const indexStart = stdout.indexOf('\nFatal error: ');

    if (indexStart === -1) return;

    const indexEnd = stdout.indexOf('\n\nExecution Time');

    return stdout.substring(indexStart, indexEnd !== -1 ? indexEnd : stdout.length);
  }

  async.waterfall([
    // get an object with all the course data
    function(callback) {
      self.getCourseJSON(tenantId, courseId, function(err, data) {
        if (err) {
          return callback(err);
        }
        // Store off the retrieved collections
        outputJson = data;
        callback(null);
      });
    },
    // validate the course data
    function(callback) {
      outputHelpers.validateCourse(outputJson, function(error, isValid) {
        if (error || !isValid) {
          return callback({ message: error });
        }

        callback(null);
      });
    },
    //
    function(callback) {
      var temporaryThemeFolder = path.join(SRC_FOLDER, Constants.Folders.Theme, customPluginName);
      self.applyTheme(tenantId, courseId, outputJson, temporaryThemeFolder, function(err, appliedThemeName) {
        if (err) {
          return callback(err);
        }

        self.writeCustomStyle(tenantId, courseId, temporaryThemeFolder, function(err) {
          if (err) {
            return callback(err);
          }
          // Replace the theme in outputJson with the applied theme name.
          themeName = appliedThemeName;
          outputJson['config'][0]._theme = themeName;
          callback(null);
        });
      });
    },
    function(callback) {
      self.sanitizeCourseJSON(mode, outputJson, function(err, data) {
        if (err) {
          return callback(err);
        }
        // Update the JSON object
        outputJson = data;
        callback(null);
      });
    },
    function(callback) {
      self.buildFlagExists(path.join(BUILD_FOLDER, Constants.Filenames.Rebuild), function(err, buildFlagExists) {
        if (err) {
          return callback(err);
        }
        isForceRebuild = request && request.query.force === 'true';

        if (mode === Constants.Modes.Publish || buildFlagExists || isForceRebuild) {
          isRebuildRequired = true;
        }
        callback(null);
      });
    },
    function(callback) {
      if (mode === Constants.Modes.Export || mode === Constants.Modes.Publish || isForceRebuild) {
        fs.emptyDirSync(BUILD_FOLDER);
      }
      callback(null);
    },
    function(callback) {
      var temporaryMenuFolder = path.join(SRC_FOLDER, Constants.Folders.Menu, customPluginName);
      self.applyMenu(tenantId, courseId, outputJson, temporaryMenuFolder, function(err, appliedMenuName) {
        if (err) {
          return callback(err);
        }
        menuName = appliedMenuName;
        callback(null);
      });
    },
    function(callback) {
      var assetsJsonFolder = path.join(BUILD_FOLDER, Constants.Folders.Course, outputJson['config']._defaultLanguage);
      var assetsFolder = path.join(assetsJsonFolder, Constants.Folders.Assets);

      self.writeCourseAssets(tenantId, courseId, assetsJsonFolder, assetsFolder, outputJson, function(err, modifiedJson) {
        if (err) {
          return callback(err);
        }
        // Store the JSON with the new paths to assets
        outputJson = modifiedJson;
        callback(null);
      });
    },
    function(callback) {
      self.writeCourseJSON(outputJson, path.join(BUILD_FOLDER, Constants.Folders.Course), function(err) {
        if (err) {
          return callback(err);
        }
        callback(null);
      });
    },
    function(callback) {
      installHelpers.getInstalledFrameworkVersion(function(error, version) {
        frameworkVersion = version;
        callback(error);
      });
    },
    function(callback) {
      if (!isRebuildRequired) {
        resultObject.success = true;
        return callback(null, 'Framework already built, nothing to do');
      }

      logger.log('info', '3.1. Ensuring framework build exists');

      var args = [];
      var outputFolder = COURSE_FOLDER.replace(FRAMEWORK_ROOT_FOLDER + path.sep,'');

      // Append the 'build' folder to later versions of the framework
      if (semver.gte(semver.clean(frameworkVersion), semver.clean('2.0.0'))) {
        outputFolder = path.join(outputFolder, Constants.Folders.Build);
      }

      args.push('--outputdir=' + outputFolder);
      args.push('--theme=' + themeName);
      args.push('--menu=' + menuName);

      logger.log('info', '3.2. Using theme: ' + themeName);
      logger.log('info', '3.3. Using menu: ' + menuName);

      var generateSourcemap = outputJson.config._generateSourcemap;
      var buildMode = generateSourcemap === true ? 'dev' : 'prod';

<<<<<<< HEAD
      logger.log('info', 'grunt server-build:' + buildMode + ' ' + args.join(' '));

      child = exec('grunt server-build:' + buildMode + ' ' + args.join(' '), {cwd: path.join(FRAMEWORK_ROOT_FOLDER)},
        function(error, stdout, stderr) {
          if (error !== null) {
            logger.log('error', 'exec error: ' + error);
            logger.log('error', 'stdout error: ' + stdout);
            error.message += getGruntFatalError(stdout) || '';
            resultObject.success = true;
            return callback(error, 'Error building framework');
          }
=======
        logger.log('info', 'npx grunt server-build:' + buildMode + ' ' + args.join(' '));

        child = exec('npx grunt server-build:' + buildMode + ' ' + args.join(' '), {cwd: path.join(FRAMEWORK_ROOT_FOLDER)},
          function(error, stdout, stderr) {
            if (error !== null) {
              logger.log('error', 'exec error: ' + error);
              logger.log('error', 'stdout error: ' + stdout);
              error.message += getGruntFatalError(stdout) || '';
              resultObject.success = true;
              return callback(error, 'Error building framework');
            }
>>>>>>> a328ef6b

          if (stdout.length != 0) {
            logger.log('info', 'stdout: ' + stdout);
            resultObject.success = true;

            // Indicate that the course has built successfully
            app.emit('previewCreated', tenantId, courseId, outputFolder);

            return callback(null, 'Framework built OK');
          }

          if (stderr.length != 0) {
            logger.log('error', 'stderr: ' + stderr);
            resultObject.success = false;
            return callback(stderr, 'Error (stderr) building framework!');
          }

          resultObject.success = true;
          return callback(null, 'Framework built');
        });
    },
    function(err, callback) {
      self.clearBuildFlag(path.join(BUILD_FOLDER, Constants.Filenames.Rebuild), function(err) {
        callback(null);
      });
    },
    function(callback) {
      const configPath = path.join(BUILD_FOLDER, Constants.Folders.Course, Constants.CourseCollections.config.filename);
      self.removeBuildIncludes(configPath, err => callback(err));
    },
    function(callback) {
      if (mode === Constants.Modes.Preview) { // No download required -- skip this step
        return callback();
      }
      // Now zip the build package
      var filename = path.join(COURSE_FOLDER, Constants.Filenames.Download);
      var zipName = helpers.slugify(outputJson['course'].title);
      var output = fs.createWriteStream(filename);
      var archive = archiver('zip');

      output.on('close', function() {
        resultObject.filename = filename;
        resultObject.zipName = zipName;
        // Indicate that the zip file is ready for download
        app.emit('zipCreated', tenantId, courseId, filename, zipName);
        callback();
      });
      archive.on('error', function(err) {
        logger.log('error', err);
        callback(err);
      });
      archive.pipe(output);
      archive.glob('**/*', { cwd: path.join(BUILD_FOLDER) });
      archive.finalize();
    }
  ], function(err) {
    if (err) {
      logger.log('error', err);
      return next(err);
    }
    next(null, resultObject);
  });
}

module.exports = publishCourse;<|MERGE_RESOLUTION|>--- conflicted
+++ resolved
@@ -181,51 +181,36 @@
       var generateSourcemap = outputJson.config._generateSourcemap;
       var buildMode = generateSourcemap === true ? 'dev' : 'prod';
 
-<<<<<<< HEAD
-      logger.log('info', 'grunt server-build:' + buildMode + ' ' + args.join(' '));
-
-      child = exec('grunt server-build:' + buildMode + ' ' + args.join(' '), {cwd: path.join(FRAMEWORK_ROOT_FOLDER)},
-        function(error, stdout, stderr) {
-          if (error !== null) {
-            logger.log('error', 'exec error: ' + error);
-            logger.log('error', 'stdout error: ' + stdout);
-            error.message += getGruntFatalError(stdout) || '';
-            resultObject.success = true;
-            return callback(error, 'Error building framework');
-          }
-=======
-        logger.log('info', 'npx grunt server-build:' + buildMode + ' ' + args.join(' '));
-
-        child = exec('npx grunt server-build:' + buildMode + ' ' + args.join(' '), {cwd: path.join(FRAMEWORK_ROOT_FOLDER)},
-          function(error, stdout, stderr) {
-            if (error !== null) {
-              logger.log('error', 'exec error: ' + error);
-              logger.log('error', 'stdout error: ' + stdout);
-              error.message += getGruntFatalError(stdout) || '';
-              resultObject.success = true;
-              return callback(error, 'Error building framework');
-            }
->>>>>>> a328ef6b
-
-          if (stdout.length != 0) {
-            logger.log('info', 'stdout: ' + stdout);
-            resultObject.success = true;
-
-            // Indicate that the course has built successfully
-            app.emit('previewCreated', tenantId, courseId, outputFolder);
-
-            return callback(null, 'Framework built OK');
-          }
-
-          if (stderr.length != 0) {
-            logger.log('error', 'stderr: ' + stderr);
-            resultObject.success = false;
-            return callback(stderr, 'Error (stderr) building framework!');
-          }
-
+      logger.log('info', 'npx grunt server-build:' + buildMode + ' ' + args.join(' '));
+
+      child = exec('npx grunt server-build:' + buildMode + ' ' + args.join(' '), {cwd: path.join(FRAMEWORK_ROOT_FOLDER)}, function(error, stdout, stderr) {
+        if (error !== null) {
+          logger.log('error', 'exec error: ' + error);
+          logger.log('error', 'stdout error: ' + stdout);
+          error.message += getGruntFatalError(stdout) || '';
           resultObject.success = true;
-          return callback(null, 'Framework built');
-        });
+          return callback(error, 'Error building framework');
+        }
+
+        if (stdout.length != 0) {
+          logger.log('info', 'stdout: ' + stdout);
+          resultObject.success = true;
+
+          // Indicate that the course has built successfully
+          app.emit('previewCreated', tenantId, courseId, outputFolder);
+
+          return callback(null, 'Framework built OK');
+        }
+
+        if (stderr.length != 0) {
+          logger.log('error', 'stderr: ' + stderr);
+          resultObject.success = false;
+          return callback(stderr, 'Error (stderr) building framework!');
+        }
+
+        resultObject.success = true;
+        return callback(null, 'Framework built');
+      });
     },
     function(err, callback) {
       self.clearBuildFlag(path.join(BUILD_FOLDER, Constants.Filenames.Rebuild), function(err) {
