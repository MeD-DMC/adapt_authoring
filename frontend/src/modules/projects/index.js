--- conflicted
+++ resolved
@@ -80,16 +80,8 @@
         Collection = AllProjectCollection;
         break;
     }
-<<<<<<< HEAD
-    var titleKey = (isMine) ? 'myprojects' : 'sharedprojects';
-    var Coll = (isMine) ? MyProjectCollection : SharedProjectCollection;
-
-    Origin.trigger('location:title:update', { breadcrumbs: ['dashboard'], title: Origin.l10n.t('app.' + titleKey) });
-    Origin.contentPane.setView(ProjectsView, { collection: new Coll, _isShared: isShared });
-=======
     Origin.trigger('location:title:update', { breadcrumbs: ['dashboard'], title: Origin.l10n.t('app.' + titleKey) });
     Origin.contentPane.setView(ProjectsView, { collection: new Collection() });
->>>>>>> 51769fc8
   });
 
   Origin.on('globalMenu:dashboard:open', function() {
