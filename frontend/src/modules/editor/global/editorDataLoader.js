// LICENCE https://github.com/adaptlearning/adapt_authoring/blob/master/LICENSE
define(function(require) {
  var _ = require('underscore');
  var Origin = require('core/origin');

  var ClipboardModel = require('core/models/clipboardModel');
  var ComponentTypeModel = require('core/models/componentTypeModel');
  var ConfigModel = require('core/models/configModel');
  var CourseAssetModel = require('core/models/courseAssetModel');
  var CourseModel = require('core/models/courseModel');
  var EditorCollection = require('../global/collections/editorCollection');
  var ExtensionModel = require('core/models/extensionModel');

  var loadingGlobalData = false;
  var loadingCourseData = false;

  // used to check what's preloaded
  var globalData = {
<<<<<<< HEAD
    courses: false,
=======
    extensiontypes: false,
>>>>>>> dc043511
    componenttypes: false
  };
  // used to check what's loaded
  var courseData = {
    course: false,
    config: false
  };

  // Public API
  var preloader = {
    /**
    * Loads course-specific data
    */
    loadGlobalData: function() {
      if(!Origin.sessionModel.get('isAuthenticated') || loadingGlobalData) {
        return;
      }
      loadingGlobalData = true;
      ensureEditorData();
      resetLoadStatus(globalData);
      // create the global collections
      if(!Origin.editor.data.extensiontypes) {
        Origin.editor.data.extensiontypes = createCollection(ExtensionModel);
      }
      if(!Origin.editor.data.componenttypes) {
        Origin.editor.data.componenttypes = createCollection(ComponentTypeModel);
      }
      // start preload
      fetchEditorData(globalData, function() {
        loadingGlobalData = false;
        Origin.trigger('editor:dataPreloaded');
      });
    },
    /**
    * Loads course-specific data
    * Accepts callback for editor:refreshData
    */
    loadCourseData: function(callback) {
      if(!Origin.sessionModel.get('isAuthenticated')) {
        // no point continuing if not logged in
        return;
      }
      if(loadingCourseData) {
        return;
      }
      if(!preloader.hasLoadedGlobalData()) {
        return Origin.on('editor:dataPreloaded', function() {
          preloader.loadCourseData(callback);
        });
      }
      loadingCourseData = true;
      resetLoadStatus(courseData);
      var ed = Origin.editor.data;
      var courseId = Origin.location.route1;
      var isAlreadyLoaded = preloader.hasLoadedCourseData() || (ed.course && ed.course.get('_id') === courseId);
      // if data's already been initialised, we can just fetch the latest
      if(!isAlreadyLoaded) {
        _.extend(Origin.editor.data, {
          course: new CourseModel({ _id: courseId }),
          config: new ConfigModel({ _courseId: courseId })
        });
      }
      // fetch all collections
      fetchEditorData(courseData, function() {
        if(_.isFunction(callback)) callback();
        loadingCourseData = false;
        Origin.trigger('editor:dataLoaded');
      });
    },
    /**
    * Deletes course-specific data
    */
    reset: function() {
      Origin.editor.data = _.omit(Origin.editor.data, Object.keys(courseData));
    },
    /**
    * Makes sure all data has been loaded and calls callback
    */
    waitForLoad: function(callback) {
      var done = function() {
        if(preloader.hasLoadedData()) {
          Origin.off('editor:dataPreloaded', done);
          Origin.off('editor:dataLoaded', done);
          callback.apply(this);
        }
      }
      // in case we've already loaded
      done();

      if(!preloader.hasLoadedGlobalData()) {
        Origin.on('editor:dataPreloaded', done);
      }
      if(!preloader.hasLoadedCourseData()) {
        Origin.on('editor:dataLoaded', done);
      }
    },
    /**
    * Uses the below checks to test loading status
    */
    hasLoadedData: function() {
      return preloader.hasLoadedGlobalData() && preloader.hasLoadedCourseData();
    },
    /**
    * Trivial check for editor global data (see globalData above)
    */
    hasLoadedGlobalData: function() {
      return isAllDataLoaded(globalData);
    },
    /**
    * Trivial check for editor course data (see courseData above)
    */
    hasLoadedCourseData: function() {
      return isAllDataLoaded(courseData);
    },
  };

  /**
  * Functions
  */

  function isAllDataLoaded(data) {
    if(!data) return false;
    return _.every(data, function(value, key) { return value; });
  }

  function resetLoadStatus(data) {
    _.each(data, function(value, key) { data[key] = false; });
  }

  /**
  * Makes sure the Origin editor objects exist
  */
  function ensureEditorData() {
    if(!Origin.editor) Origin.editor = {};
    if(!Origin.editor.data) Origin.editor.data = {};
  }

  /**
  * Fetches a group of editor collections (Origin.editor.data)
  * @param object whose keys are the key found on Origin.editor.data
  * and is used for progress checking
  */
  function fetchEditorData(data, callback) {
    for(var i = 0, count = Object.keys(data).length; i < count; i++) {
      var key = Object.keys(data)[i];
      Origin.editor.data[key].fetch({
        success: function(collection) {
          data[collection._type] = true;
          if(callback && isAllDataLoaded(data)) callback.apply(this);
        },
        error: onFetchError
      });
    }
  }

  /**
  * Returns a new EditorCollection from the passed model
  * Deduces URL from the Model's prototype data
  */
  function createCollection(Model, query) {
    var courseId = Origin.location.route1;
    var url = Model.prototype.urlRoot;
    var siblingTypes = Model.prototype._siblingTypes;
    /**
    * FIXME for non course-specific data without a model._type.
    * Adding siblings will break the below check...
    */
    var inferredType = url.split('/').slice(-1) + 's';
    // FIXME not the best check for course-specific collections
    if(siblingTypes !== undefined) {
      if(!courseId) throw new Error('No Editor.data.course specified, cannot load ' + url);
      url += '?_courseId=' + courseId + (query || '');
    }
    return new EditorCollection(null, {
      autoFetch: false,
      model: Model,
      url: url,
      _type: siblingTypes || inferredType
    });
  }

  /**
  * Event handlers
  */

  function onFetchError(model, response, options) {
    Origin.Notify.alert({
      type: 'error',
      text: Origin.l10n.t('app.errorgeneric')
    });
  }

  /**
  * Export
  */
  return preloader;
});<|MERGE_RESOLUTION|>--- conflicted
+++ resolved
@@ -16,11 +16,7 @@
 
   // used to check what's preloaded
   var globalData = {
-<<<<<<< HEAD
     courses: false,
-=======
-    extensiontypes: false,
->>>>>>> dc043511
     componenttypes: false
   };
   // used to check what's loaded
