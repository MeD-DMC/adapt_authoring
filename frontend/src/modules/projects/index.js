--- conflicted
+++ resolved
@@ -62,37 +62,26 @@
   });
 
   Origin.on('dashboard:loaded', function (options) {
-<<<<<<< HEAD
+    var titleKey, Collection;
     switch (options.type) {
       case 'shared':
-        Origin.trigger('location:title:update', { title: 'Dashboard - viewing shared courses' });
-        Origin.contentPane.setView(ProjectsView, { collection: new SharedProjectCollection });
+        titleKey = 'sharedprojects';
+        Collection = SharedProjectCollection;
         break;
       case 'mine':
-        Origin.trigger('location:title:update', { title: 'Dashboard - viewing my courses' });
-        Origin.contentPane.setView(ProjectsView, { collection: new MyProjectCollection });
+        titleKey = 'myprojects';
+        Collection = MyProjectCollection;
         break;
       case 'all':
         if(!Origin.permissions.hasPermissions(['*/*:create','*/*:read','*/*:update','*/*:delete'])) {
           return Origin.router.blockUserAccess();
         }
-        Origin.trigger('location:title:update', { title: 'Dashboard - viewing all courses' });
-        Origin.contentPane.setView(ProjectsView, { collection: new AllProjectCollection });
+        titleKey = 'allprojects';
+        Collection = AllProjectCollection;
         break;
-      default:
-        break;
-=======
-    var isMine = options.type === 'all';
-    var isShared = options.type === 'shared';
-    if(!isMine && !isShared) {
-      return;
->>>>>>> 2134d213
     }
-    var titleKey = (isMine) ? 'myprojects' : 'sharedprojects';
-    var Coll = (isMine) ? MyProjectCollection : SharedProjectCollection;
-    
     Origin.trigger('location:title:update', { breadcrumbs: ['dashboard'], title: Origin.l10n.t('app.' + titleKey) });
-    Origin.contentPane.setView(ProjectsView, { collection: new Coll });
+    Origin.contentPane.setView(ProjectsView, { collection: new Collection() });
   });
 
   Origin.on('globalMenu:dashboard:open', function() {
